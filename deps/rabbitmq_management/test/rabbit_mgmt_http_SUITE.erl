--- conflicted
+++ resolved
@@ -2346,19 +2346,12 @@
     {Conn, Ch} = open_connection_and_channel(Config),
     Pid = spawn_link(fun() -> publish(Ch) end),
     Fun = fun() ->
-<<<<<<< HEAD
                   Overview = http_get(Config, "/overview"),
-                  MsgStats = maps:get(message_stats, Overview, []),
-                  maps:get(rate, maps:get(publish_details, MsgStats, #{}), 0) > 0
+                  MsgStats = maps:get(message_stats, Overview, #{}),
+                  HasPub = maps:get(rate, maps:get(publish_details, MsgStats, #{}), 0) > 0,
+                  QueueTotals = maps:get(queue_totals, Overview, #{}),
+                  HasPub andalso maps:get(messages_ready, QueueTotals, 0) > 0
           end,
-=======
-          Overview = http_get(Config, "/overview"),
-          MsgStats = pget(message_stats, Overview, []),
-          HasPub = pget(rate, pget(publish_details, MsgStats, []), 0) > 0,
-          QueueTotals = pget(queue_totals, Overview),
-          HasPub andalso pget(messages_ready, QueueTotals) > 0
-      end,
->>>>>>> cb1d5041
     wait_until(Fun, 60),
     Overview = http_get(Config, "/overview"),
     MsgStats = maps:get(message_stats, Overview),
