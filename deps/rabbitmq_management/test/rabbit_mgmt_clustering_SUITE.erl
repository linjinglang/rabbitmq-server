--- conflicted
+++ resolved
@@ -137,17 +137,12 @@
               {definition, [{'ha-mode', <<"all">>}]}],
     http_put(Config, "/policies/%2f/HA", Policy, ?NO_CONTENT),
     QArgs = [{node, list_to_binary(atom_to_list(Nodename2))}],
-<<<<<<< HEAD
-    http_put(Config, "/queues/%2f/ha-queue", QArgs, ?NO_CONTENT),
+    http_put(Config, "/queues/%2f/ha-queue", QArgs, ?CREATED),
     {ok, Chan} = amqp_connection:open_channel(?config(conn, Config)),
     #'basic.consume_ok'{consumer_tag = _Tag} =
          amqp_channel:call(Chan, #'basic.consume'{queue = <<"ha-queue">>}),
 
     timer:sleep(2000), % wait for metrics to be pushed :(
-=======
-    http_put(Config, "/queues/%2f/ha-queue", QArgs, ?CREATED),
-    timer:sleep(100),
->>>>>>> 66db1fbb
     Res = http_get(Config, "/queues/%2f/ha-queue"),
     amqp_channel:close(Chan),
     % assert some basic data is there
