%% ----------------------------------------------------------------------------
%% RabbitMQ Management Plugin
%%
%% See https://www.rabbitmq.com/management.html for details
%% ----------------------------------------------------------------------------

%% Load definitions from a JSON file or directory of files. See
%% https://www.rabbitmq.com/management.html#load-definitions
%%
%% {load_definitions, "/path/to/schema.json"},
%% {load_definitions, "/path/to/schemas"},
{mapping, "management.load_definitions", "rabbitmq_management.load_definitions",
    [{datatype, string},
     {validators, ["file_accessible"]}]}.

%% Log all requests to the management HTTP API to a file.
%%
%% {http_log_dir, "/path/to/access.log"},

{mapping, "management.http_log_dir", "rabbitmq_management.http_log_dir",
    [{datatype, string}]}.

%% HTTP (TCP) listener options ========================================================

%% HTTP listener consistent with Web STOMP and Web MQTT.
%%
%% {tcp_config, [{port,     15672},
%%               {ip,       "127.0.0.1"}]}

{mapping, "management.tcp.port", "rabbitmq_management.tcp_config.port",
    [{datatype, integer}]}.
{mapping, "management.tcp.ip", "rabbitmq_management.tcp_config.ip",
    [{datatype, string},
     {validators, ["is_ip"]}]}.

{mapping, "management.tcp.compress", "rabbitmq_management.tcp_config.cowboy_opts.compress",
    [{datatype, {enum, [true, false]}}]}.
{mapping, "management.tcp.idle_timeout", "rabbitmq_management.tcp_config.cowboy_opts.idle_timeout",
    [{datatype, integer}, {validators, ["non_negative_integer"]}]}.
{mapping, "management.tcp.inactivity_timeout", "rabbitmq_management.tcp_config.cowboy_opts.inactivity_timeout",
    [{datatype, integer}, {validators, ["non_negative_integer"]}]}.
{mapping, "management.tcp.request_timeout", "rabbitmq_management.tcp_config.cowboy_opts.request_timeout",
    [{datatype, integer}, {validators, ["non_negative_integer"]}]}.
{mapping, "management.tcp.shutdown_timeout", "rabbitmq_management.tcp_config.cowboy_opts.shutdown_timeout",
    [{datatype, integer}, {validators, ["non_negative_integer"]}]}.
{mapping, "management.tcp.max_keepalive", "rabbitmq_management.tcp_config.cowboy_opts.max_keepalive",
    [{datatype, integer}, {validators, ["non_negative_integer"]}]}.


%% HTTPS (TLS) listener options ========================================================

%% HTTPS listener consistent with Web STOMP and Web MQTT.
%%
%% {ssl_config, [{port,       15671},
%%               {ip,         "127.0.0.1"},
%%               {cacertfile, "/path/to/cacert.pem"},
%%               {certfile,   "/path/to/cert.pem"},
%%               {keyfile,    "/path/to/key.pem"}]}

{mapping, "management.ssl.port", "rabbitmq_management.ssl_config.port",
    [{datatype, integer}]}.
{mapping, "management.ssl.backlog", "rabbitmq_management.ssl_config.backlog",
    [{datatype, integer}]}.
{mapping, "management.ssl.ip", "rabbitmq_management.ssl_config.ip",
    [{datatype, string}, {validators, ["is_ip"]}]}.
{mapping, "management.ssl.certfile", "rabbitmq_management.ssl_config.certfile",
    [{datatype, string}, {validators, ["file_accessible"]}]}.
{mapping, "management.ssl.keyfile", "rabbitmq_management.ssl_config.keyfile",
    [{datatype, string}, {validators, ["file_accessible"]}]}.
{mapping, "management.ssl.cacertfile", "rabbitmq_management.ssl_config.cacertfile",
    [{datatype, string}, {validators, ["file_accessible"]}]}.
{mapping, "management.ssl.password", "rabbitmq_management.ssl_config.password",
    [{datatype, string}]}.

{mapping, "management.ssl.honor_cipher_order", "rabbitmq_management.ssl_config.honor_cipher_order",
    [{datatype, {enum, [true, false]}}]}.

{mapping, "management.ssl.honor_ecc_order", "rabbitmq_management.ssl_config.honor_ecc_order",
    [{datatype, {enum, [true, false]}}]}.

{mapping, "management.ssl.reuse_sessions", "rabbitmq_management.ssl_config.reuse_sessions",
    [{datatype, {enum, [true, false]}}]}.

{mapping, "management.ssl.secure_renegotiate", "rabbitmq_management.ssl_config.secure_renegotiate",
    [{datatype, {enum, [true, false]}}]}.

{mapping, "management.ssl.client_renegotiation", "rabbitmq_management.ssl_config.client_renegotiation",
    [{datatype, {enum, [true, false]}}]}.

{mapping, "management.ssl.depth", "rabbitmq_management.ssl_config.depth",
    [{datatype, integer}, {validators, ["byte"]}]}.

{mapping, "management.ssl.versions.$version", "rabbitmq_management.ssl_config.versions",
    [{datatype, atom}]}.

{translation, "rabbitmq_management.ssl_config.versions",
fun(Conf) ->
    Settings = cuttlefish_variable:filter_by_prefix("management.ssl.versions", Conf),
    [V || {_, V} <- Settings]
end}.

{mapping, "management.ssl.ciphers.$cipher", "rabbitmq_management.ssl_config.ciphers",
    [{datatype, string}]}.

{translation, "rabbitmq_management.ssl_config.ciphers",
fun(Conf) ->
    Settings = cuttlefish_variable:filter_by_prefix("management.ssl.ciphers", Conf),
    lists:reverse([V || {_, V} <- Settings])
end}.

{mapping, "management.ssl.compress", "rabbitmq_management.ssl_config.cowboy_opts.compress",
    [{datatype, {enum, [true, false]}}]}.
{mapping, "management.ssl.idle_timeout", "rabbitmq_management.ssl_config.cowboy_opts.idle_timeout",
    [{datatype, integer}, {validators, ["non_negative_integer"]}]}.
{mapping, "management.ssl.inactivity_timeout", "rabbitmq_management.ssl_config.cowboy_opts.inactivity_timeout",
    [{datatype, integer}, {validators, ["non_negative_integer"]}]}.
{mapping, "management.ssl.request_timeout", "rabbitmq_management.ssl_config.cowboy_opts.request_timeout",
    [{datatype, integer}, {validators, ["non_negative_integer"]}]}.
{mapping, "management.ssl.shutdown_timeout", "rabbitmq_management.ssl_config.cowboy_opts.shutdown_timeout",
    [{datatype, integer}, {validators, ["non_negative_integer"]}]}.
{mapping, "management.ssl.max_keepalive", "rabbitmq_management.ssl_config.cowboy_opts.max_keepalive",
    [{datatype, integer}, {validators, ["non_negative_integer"]}]}.



%% Legacy listener options ========================================================

%% Legacy (pre-3.7.9) TCP listener format.
%%
%% {listener, [{port,     12345},
%%             {ip,       "127.0.0.1"},
%%             {ssl,      true},
%%             {ssl_opts, [{cacertfile, "/path/to/cacert.pem"},
%%                         {certfile,   "/path/to/cert.pem"},
%%                         {keyfile,    "/path/to/key.pem"}]}]},

{mapping, "management.listener.port", "rabbitmq_management.listener.port",
    [{datatype, integer}]}.

{mapping, "management.listener.ip", "rabbitmq_management.listener.ip",
    [{datatype, string},
     {validators, ["is_ip"]}]}.

{mapping, "management.listener.ssl", "rabbitmq_management.listener.ssl",
    [{datatype, {enum, [true, false]}}]}.

{mapping, "management.listener.server.compress", "rabbitmq_management.listener.cowboy_opts.compress",
    [{datatype, {enum, [true, false]}}]}.

{mapping, "management.listener.server.idle_timeout", "rabbitmq_management.listener.cowboy_opts.idle_timeout",
    [{datatype, integer}, {validators, ["non_negative_integer"]}]}.

{mapping, "management.listener.server.inactivity_timeout", "rabbitmq_management.listener.cowboy_opts.inactivity_timeout",
    [{datatype, integer}, {validators, ["non_negative_integer"]}]}.

{mapping, "management.listener.server.request_timeout", "rabbitmq_management.listener.cowboy_opts.request_timeout",
    [{datatype, integer}, {validators, ["non_negative_integer"]}]}.

{mapping, "management.listener.server.shutdown_timeout", "rabbitmq_management.listener.cowboy_opts.shutdown_timeout",
    [{datatype, integer}, {validators, ["non_negative_integer"]}]}.

{mapping, "management.listener.server.max_keepalive", "rabbitmq_management.listener.cowboy_opts.max_keepalive",
    [{datatype, integer}, {validators, ["non_negative_integer"]}]}.

%% Legacy HTTPS listener options ========================================================

{mapping, "management.listener.ssl_opts", "rabbitmq_management.listener.ssl_opts", [
    {datatype, {enum, [none]}}
]}.

{translation, "rabbitmq_management.listener.ssl_opts",
fun(Conf) ->
    case cuttlefish:conf_get("management.listener.ssl_opts", Conf, undefined) of
        none -> [];
        _    -> cuttlefish:invalid("Invalid management.listener.ssl_opts")
    end
end}.

{mapping, "management.listener.ssl_opts.verify", "rabbitmq_management.listener.ssl_opts.verify", [
    {datatype, {enum, [verify_peer, verify_none]}}]}.

{mapping, "management.listener.ssl_opts.fail_if_no_peer_cert", "rabbitmq_management.listener.ssl_opts.fail_if_no_peer_cert", [
    {datatype, {enum, [true, false]}}]}.

{mapping, "management.listener.ssl_opts.cacertfile", "rabbitmq_management.listener.ssl_opts.cacertfile",
    [{datatype, string}, {validators, ["file_accessible"]}]}.

{mapping, "management.listener.ssl_opts.certfile", "rabbitmq_management.listener.ssl_opts.certfile",
    [{datatype, string}, {validators, ["file_accessible"]}]}.

{mapping, "management.listener.ssl_opts.cacerts.$name", "rabbitmq_management.listener.ssl_opts.cacerts",
    [{datatype, string}]}.

{translation, "rabbitmq_management.listener.ssl_opts.cacerts",
fun(Conf) ->
    Settings = cuttlefish_variable:filter_by_prefix("management.listener.ssl_opts.cacerts", Conf),
    [ list_to_binary(V) || {_, V} <- Settings ]
end}.

{mapping, "management.listener.ssl_opts.honor_cipher_order", "rabbitmq_management.listener.ssl_opts.honor_cipher_order",
    [{datatype, {enum, [true, false]}}]}.

{mapping, "management.listener.ssl_opts.honor_ecc_order", "rabbitmq_management.listener.ssl_opts.honor_ecc_order",
    [{datatype, {enum, [true, false]}}]}.

{mapping, "management.listener.ssl_opts.reuse_sessions", "rabbitmq_management.listener.ssl_opts.reuse_sessions",
    [{datatype, {enum, [true, false]}}]}.

{mapping, "management.listener.ssl_opts.secure_renegotiate", "rabbitmq_management.listener.ssl_opts.secure_renegotiate",
    [{datatype, {enum, [true, false]}}]}.

{mapping, "management.listener.ssl_opts.client_renegotiation", "rabbitmq_management.listener.ssl_opts.client_renegotiation",
    [{datatype, {enum, [true, false]}}]}.


{mapping, "management.listener.ssl_opts.versions.$version", "rabbitmq_management.listener.ssl_opts.versions",
    [{datatype, atom}]}.

{translation, "rabbitmq_management.listener.ssl_opts.versions",
fun(Conf) ->
    Settings = cuttlefish_variable:filter_by_prefix("management.listener.ssl_opts.versions", Conf),
    [ V || {_, V} <- Settings ]
end}.


{mapping, "management.listener.ssl_opts.cert", "rabbitmq_management.listener.ssl_opts.cert",
    [{datatype, string}]}.

{translation, "rabbitmq_management.listener.ssl_opts.cert",
fun(Conf) ->
    list_to_binary(cuttlefish:conf_get("management.listener.ssl_opts.cert", Conf))
end}.

{mapping, "management.listener.ssl_opts.crl_check", "rabbitmq_management.listener.ssl_opts.crl_check",
    [{datatype, [{enum, [true, false, peer, best_effort]}]}]}.

{mapping, "management.listener.ssl_opts.depth", "rabbitmq_management.listener.ssl_opts.depth",
    [{datatype, integer}, {validators, ["byte"]}]}.

{mapping, "management.listener.ssl_opts.dh", "rabbitmq_management.listener.ssl_opts.dh",
    [{datatype, string}]}.

{translation, "rabbitmq_management.listener.ssl_opts.dh",
fun(Conf) ->
    list_to_binary(cuttlefish:conf_get("management.listener.ssl_opts.dh", Conf))
end}.

{mapping, "management.listener.ssl_opts.dhfile", "rabbitmq_management.listener.ssl_opts.dhfile",
    [{datatype, string}, {validators, ["file_accessible"]}]}.

{mapping, "management.listener.ssl_opts.key.RSAPrivateKey", "rabbitmq_management.listener.ssl_opts.key",
    [{datatype, string}]}.

{mapping, "management.listener.ssl_opts.key.DSAPrivateKey", "rabbitmq_management.listener.ssl_opts.key",
    [{datatype, string}]}.

{mapping, "management.listener.ssl_opts.key.PrivateKeyInfo", "rabbitmq_management.listener.ssl_opts.key",
    [{datatype, string}]}.

{translation, "rabbitmq_management.listener.ssl_opts.key",
fun(Conf) ->
    case cuttlefish_variable:filter_by_prefix("management.listener.ssl_opts.key", Conf) of
        [{[_,_,Key], Val}|_] -> {list_to_atom(Key), list_to_binary(Val)};
        _ -> undefined
    end
end}.

{mapping, "management.listener.ssl_opts.keyfile", "rabbitmq_management.listener.ssl_opts.keyfile",
    [{datatype, string}, {validators, ["file_accessible"]}]}.

{mapping, "management.listener.ssl_opts.log_alert", "rabbitmq_management.listener.ssl_opts.log_alert",
    [{datatype, {enum, [true, false]}}]}.

{mapping, "management.listener.ssl_opts.password", "rabbitmq_management.listener.ssl_opts.password",
    [{datatype, string}]}.

{mapping, "management.listener.ssl_opts.psk_identity", "rabbitmq_management.listener.ssl_opts.psk_identity",
    [{datatype, string}]}.


%% A custom path prefix for all HTTP request handlers.
%%
%% {path_prefix, "/a/prefix"},

{mapping, "management.path_prefix", "rabbitmq_management.path_prefix",
    [{datatype, string}]}.

%%  Login session timeout in minutes

{mapping, "management.login_session_timeout", "rabbitmq_management.login_session_timeout", [
    {datatype, integer}, {validators, ["non_negative_integer"]}
]}.

%% CORS

{mapping, "management.cors.allow_origins", "rabbitmq_management.cors_allow_origins", [
    {datatype, {enum, [none]}}
]}.

{mapping, "management.cors.allow_origins.$name", "rabbitmq_management.cors_allow_origins", [
    {datatype, string}
]}.

{translation, "rabbitmq_management.cors_allow_origins",
fun(Conf) ->
    case cuttlefish:conf_get("management.cors.allow_origins", Conf, undefined) of
        none -> [];
        _ ->
            Settings = cuttlefish_variable:filter_by_prefix("management.cors.allow_origins", Conf),
            [V || {_, V} <- Settings]
    end
end}.


{mapping, "management.cors.max_age", "rabbitmq_management.cors_max_age", [
    {datatype, integer}, {validators, ["non_negative_integer"]}
]}.

{translation, "rabbitmq_management.cors_max_age",
fun(Conf) ->
    case cuttlefish:conf_get("management.cors.max_age", Conf, undefined) of
        undefined -> cuttlefish:unset();
        Value     -> Value
    end
end}.


%% CSP (https://developer.mozilla.org/en-US/docs/Web/HTTP/CSP)

{mapping, "management.csp.policy", "rabbitmq_management.content_security_policy", [
    {datatype, string}
]}.

{translation, "rabbitmq_management.content_security_policy",
fun(Conf) ->
    case cuttlefish:conf_get("management.csp.policy", Conf, undefined) of
        undefined -> cuttlefish:unset();
        Value     -> Value
    end
end}.


%% HSTS (https://developer.mozilla.org/en-US/docs/Web/HTTP/Headers/Strict-Transport-Security)

{mapping, "management.hsts.policy", "rabbitmq_management.strict_transport_security", [
    {datatype, string}
]}.

{translation, "rabbitmq_management.strict_transport_security",
fun(Conf) ->
    case cuttlefish:conf_get("management.hsts.policy", Conf, undefined) of
        undefined -> cuttlefish:unset();
        Value     -> Value
    end
end}.

<<<<<<< HEAD

{mapping, "management.disable_basic_auth", "rabbitmq_management.disable_basic_auth",
    [{datatype, {enum, [true, false]}}]}.
=======
%% Management only options  ========================================================

{mapping, "management.disable_stats", "rabbitmq_management.disable_management_stats", [
    {datatype, {enum, [true, false]}}
]}.

>>>>>>> f1ade9c9
%% ===========================================================================
%% Authorization

{mapping, "management.enable_uaa", "rabbitmq_management.enable_uaa",
    [{datatype, {enum, [true, false]}}]}.

{mapping, "management.uaa_client_id", "rabbitmq_management.uaa_client_id",
    [{datatype, string}]}.

{mapping, "management.uaa_location", "rabbitmq_management.uaa_location",
    [{datatype, string}]}.

%% ===========================================================================


%% One of 'basic', 'detailed' or 'none'. See
%% https://www.rabbitmq.com/management.html#fine-stats for more details.
%% {rates_mode, basic},
{mapping, "management.rates_mode", "rabbitmq_management.rates_mode",
    [{datatype, {enum, [basic, detailed, none]}}]}.

%% Configure how long aggregated data (such as message rates and queue
%% lengths) is retained. Please read the plugin's documentation in
%% https://www.rabbitmq.com/management.html#configuration for more
%% details.
%%
%% {sample_retention_policies,
%%  [{global,   [{60, 5}, {3600, 60}, {86400, 1200}]},
%%   {basic,    [{60, 5}, {3600, 60}]},
%%   {detailed, [{10, 5}]}]}
%   ]},

{mapping, "management.sample_retention_policies.$section.$interval",
          "rabbitmq_management.sample_retention_policies",
          [{datatype, integer}]}.

{translation, "rabbitmq_management.sample_retention_policies",
fun(Conf) ->
    Global = cuttlefish_variable:filter_by_prefix("management.sample_retention_policies.global", Conf),
    Basic = cuttlefish_variable:filter_by_prefix("management.sample_retention_policies.basic", Conf),
    Detailed = cuttlefish_variable:filter_by_prefix("management.sample_retention_policies.detailed", Conf),
    TranslateKey = fun("minute") -> 60;
                      ("hour") -> 3600;
                      ("day") -> 86400;
                      (Other) -> list_to_integer(Other)
                   end,
    TranslatePolicy = fun(Section) ->
        [ {TranslateKey(Key), Val} || {[_,_,_,Key], Val} <- Section ]
    end,
    [{global,   TranslatePolicy(Global)},
     {basic,    TranslatePolicy(Basic)},
     {detailed, TranslatePolicy(Detailed)}]
end}.


{validator, "is_dir", "is not directory",
fun(File) ->
    ReadFile = file:list_dir(File),
    element(1, ReadFile) == ok
end}.<|MERGE_RESOLUTION|>--- conflicted
+++ resolved
@@ -354,18 +354,17 @@
     end
 end}.
 
-<<<<<<< HEAD
+%% OAuth 2/SSO access only
 
 {mapping, "management.disable_basic_auth", "rabbitmq_management.disable_basic_auth",
     [{datatype, {enum, [true, false]}}]}.
-=======
-%% Management only options  ========================================================
+
+%% Management only
 
 {mapping, "management.disable_stats", "rabbitmq_management.disable_management_stats", [
     {datatype, {enum, [true, false]}}
 ]}.
 
->>>>>>> f1ade9c9
 %% ===========================================================================
 %% Authorization
 
