--- conflicted
+++ resolved
@@ -125,166 +125,6 @@
     }
 }
 
-<<<<<<< HEAD
-=======
-var app = $.sammy(dispatcher);
-function dispatcher() {
-    var sammy = this;
-    function path(p, r, t) {
-        sammy.get(p, function() {
-                render(r, t, p);
-            });
-    }
-    this.get('#/', function() {
-            var reqs = {'overview': '/overview'};
-            if (user_monitor) {
-                reqs['nodes'] = '/nodes';
-            }
-            render(reqs, 'overview', '#/');
-        });
-    this.get('#/nodes/:name', function() {
-            var name = esc(this.params['name']);
-            render({'node': '/nodes/' + name},
-                   'node', '');
-        });
-
-    path('#/connections', {'connections': '/connections'}, 'connections');
-    this.get('#/connections/:name', function() {
-            var name = esc(this.params['name']);
-            render({'connection': '/connections/' + name,
-                    'channels': '/connections/' + name + '/channels'},
-                'connection', '#/connections');
-        });
-    this.del('#/connections', function() {
-            if (sync_delete(this, '/connections/:name'))
-                go_to('#/connections');
-            return false;
-        });
-
-    path('#/channels', {'channels': '/channels'}, 'channels');
-    this.get('#/channels/:name', function() {
-            render({'channel': '/channels/' + esc(this.params['name'])}, 'channel',
-                   '#/channels');
-        });
-
-    path('#/exchanges', {'exchanges': '/exchanges', 'vhosts': '/vhosts'}, 'exchanges');
-    this.get('#/exchanges/:vhost/:name', function() {
-            var path = '/exchanges/' + esc(this.params['vhost']) + '/' + esc(this.params['name']);
-            render({'exchange': path,
-                    'bindings_source': path + '/bindings/source',
-                    'bindings_destination': path + '/bindings/destination'},
-                'exchange', '#/exchanges');
-        });
-    this.put('#/exchanges', function() {
-            if (sync_put(this, '/exchanges/:vhost/:name'))
-                update();
-            return false;
-        });
-    this.del('#/exchanges', function() {
-            if (sync_delete(this, '/exchanges/:vhost/:name'))
-                go_to('#/exchanges');
-            return false;
-        });
-    this.post('#/exchanges/publish', function() {
-            publish_msg(this.params);
-            return false;
-        });
-
-    path('#/queues', {'queues': '/queues', 'vhosts': '/vhosts'}, 'queues');
-    this.get('#/queues/:vhost/:name', function() {
-            var path = '/queues/' + esc(this.params['vhost']) + '/' + esc(this.params['name']);
-            render({'queue': path,
-                    'bindings': path + '/bindings'}, 'queue', '#/queues');
-        });
-    this.put('#/queues', function() {
-            if (sync_put(this, '/queues/:vhost/:name'))
-                update();
-            return false;
-        });
-    this.del('#/queues', function() {
-            if (this.params['mode'] == 'delete') {
-                if (sync_delete(this, '/queues/:vhost/:name'))
-                    go_to('#/queues');
-            }
-            else if (this.params['mode'] == 'purge') {
-                if (sync_delete(this, '/queues/:vhost/:name/contents')) {
-                    show_popup('info', "Queue purged");
-                    update_partial();
-                }
-            }
-            return false;
-        });
-    this.post('#/queues/get', function() {
-            get_msgs(this.params);
-            return false;
-        });
-    this.post('#/bindings', function() {
-            if (sync_post(this, '/bindings/:vhost/e/:source/:destination_type/:destination'))
-                update();
-            return false;
-        });
-    this.del('#/bindings', function() {
-            if (sync_delete(this, '/bindings/:vhost/e/:source/:destination_type/:destination/:properties_key'))
-                update();
-            return false;
-        });
-
-    path('#/vhosts', {'vhosts': '/vhosts', 'permissions': '/permissions'}, 'vhosts');
-    this.get('#/vhosts/:id', function() {
-            render({'vhost': '/vhosts/' + esc(this.params['id']),
-                    'permissions': '/vhosts/' + esc(this.params['id']) + '/permissions',
-                    'users': '/users/'},
-                'vhost', '#/vhosts');
-        });
-    this.put('#/vhosts', function() {
-            if (sync_put(this, '/vhosts/:name')) {
-                update_vhosts();
-                update();
-            }
-            return false;
-        });
-    this.del('#/vhosts', function() {
-            if (sync_delete(this, '/vhosts/:name')) {
-                update_vhosts();
-                go_to('#/vhosts');
-            }
-            return false;
-        });
-
-    path('#/users', {'users': '/users', 'permissions': '/permissions'}, 'users');
-    this.get('#/users/:id', function() {
-            render({'user': '/users/' + esc(this.params['id']),
-                    'permissions': '/users/' + esc(this.params['id']) + '/permissions',
-                    'vhosts': '/vhosts/'}, 'user',
-                   '#/users');
-        });
-    this.put('#/users', function() {
-            if (sync_put(this, '/users/:username'))
-                update();
-            return false;
-        });
-    this.del('#/users', function() {
-            if (sync_delete(this, '/users/:username'))
-                go_to('#/users');
-            return false;
-        });
-
-    this.put('#/permissions', function() {
-            if (sync_put(this, '/permissions/:vhost/:username'))
-                update();
-            return false;
-        });
-    this.del('#/permissions', function() {
-            if (sync_delete(this, '/permissions/:vhost/:username'))
-                update();
-            return false;
-        });
-    this.get('#/import-succeeded', function() {
-            render({}, 'import-succeeded', '#/overview');
-        });
-}
-
->>>>>>> f6ca2f65
 function go_to(url) {
     this.location = url;
 }
