%%   The contents of this file are subject to the Mozilla Public License
%%   Version 1.1 (the "License"); you may not use this file except in
%%   compliance with the License. You may obtain a copy of the License at
%%   http://www.mozilla.org/MPL/
%%
%%   Software distributed under the License is distributed on an "AS IS"
%%   basis, WITHOUT WARRANTY OF ANY KIND, either express or implied. See the
%%   License for the specific language governing rights and limitations
%%   under the License.
%%
%%   The Original Code is RabbitMQ Management Plugin.
%%
%%   The Initial Developer of the Original Code is VMware, Inc.
%%   Copyright (c) 2007-2010 VMware, Inc.  All rights reserved.
-module(rabbit_mgmt_app).

-behaviour(application).
-export([start/2, stop/1]).

-include("rabbit_mgmt.hrl").
-include_lib("amqp_client/include/amqp_client.hrl").

%% Dummy supervisor - see Ulf Wiger's comment at
%% http://erlang.2086793.n4.nabble.com/initializing-library-applications-without-processes-td2094473.html

%% All of our actual server processes are supervised by rabbit_mgmt_sup, which
%% is started by a rabbit_boot_step (since it needs to start up before queue
%% recovery or the network being up, so it can't be part of our application).
%%
%% However, we still need an application behaviour since we need to depend on
%% the rabbit_mochiweb application and call into it once it's running. Since
%% the application behaviour needs a tree of processes to supervise, this is
%% it...
-behaviour(supervisor).
-export([init/1]).

-define(CONTEXT, rabbit_mgmt).
-define(STATIC_PATH, "priv/www").

-ifdef(trace).
-define(SETUP_WM_TRACE, true).
-else.
-define(SETUP_WM_TRACE, false).
-endif.

%% Make sure our database is hooked in *before* listening on the network or
%% recovering queues (i.e. so there can't be any events fired before it starts).
-rabbit_boot_step({rabbit_mgmt_database,
                   [{description, "management statistics database"},
                    {mfa,         {rabbit_sup, start_child,
                                   [rabbit_mgmt_global_sup]}},
                    {requires,    rabbit_event},
                    {requires,    database},
                    {enables,     recovery}]}).

start(_Type, _StartArgs) ->
    setup_wm_logging(),
    register_context(),
    case ?SETUP_WM_TRACE of
        true -> setup_wm_trace_app();
        _    -> ok
    end,
    log_startup(),
    supervisor:start_link({local,?MODULE},?MODULE,[]).

stop(_State) ->
    ok.

<<<<<<< HEAD
register_context() ->
    rabbit_mochiweb:register_context_handler(
      ?CONTEXT, "", make_loop(), "RabbitMQ Management").

make_loop() ->
    Dispatch = rabbit_mgmt_dispatcher:dispatcher(),
    WMLoop = rabbit_webmachine:makeloop(Dispatch),
    {file, Here} = code:is_loaded(?MODULE),
    ModuleRoot = filename:dirname(filename:dirname(Here)),
    LocalPath = filename:join(ModuleRoot, ?STATIC_PATH),
    fun(PL, Req) ->
            Unauthorized = {401, [{"WWW-Authenticate", ?AUTH_REALM}], ""},
            Auth = Req:get_header_value("authorization"),
            case rabbit_mochiweb_util:parse_auth_header(Auth) of
                [Username, Password] ->
                    case rabbit_access_control:check_user_pass_login(
                           Username, Password) of
                        {ok, _} -> respond(Req, LocalPath, PL, WMLoop);
                        _       -> Req:respond(Unauthorized)
                    end;
                _ ->
                    Req:respond(Unauthorized)
            end

    end.

respond(Req, LocalPath, PL = {Prefix, _}, WMLoop) ->
    %% To get here we know Prefix matches the beginning of the path
    RawPath = Req:get(raw_path),
    Path = case Prefix of
               "" -> RawPath;
               _  -> string:substr(RawPath, string:len(Prefix) + 2)
           end,
    Redirect = {301, [{"Location", Prefix ++ "/"}], ""},
    case Path of
        "/api/" ++ Rest when length(Rest) > 0 ->
            WMLoop(PL, Req);
        "" ->
            Req:respond(Redirect);
        "/mgmt/" ->
            Req:respond(Redirect);
        "/" ++ Stripped ->
            Req:serve_file(Stripped, LocalPath)
    end.

=======
register_contexts() ->
    Dispatch = rabbit_mgmt_dispatcher:build_dispatcher(),
    rabbit_mochiweb:register_authenticated_static_context(
      ?UI_CONTEXT, ?UI_PREFIX, rabbit_mgmt_dispatcher:modules(),
      "priv/www", "Management: Web UI",
      fun (U, P) ->
              case rabbit_access_control:check_user_pass_login(U, P) of
                  {ok, _} -> true;
                  _       -> false
              end
      end),
    rabbit_mochiweb:register_context_handler(?API_CONTEXT, ?API_PREFIX,
                                             rabbit_webmachine:makeloop(
                                               Dispatch),
                                             "Management: HTTP API"),
    rabbit_mochiweb:register_static_context(?CLI_CONTEXT, ?CLI_PREFIX, ?MODULE,
                                            "priv/www-cli",
                                            "Management: Command Line Tool").
>>>>>>> f56e518c
setup_wm_logging() ->
    {ok, LogDir} = application:get_env(rabbitmq_management, http_log_dir),
    case LogDir of
        none ->
            rabbit_webmachine:setup(none);
        _ ->
            rabbit_webmachine:setup(webmachine_logger),
            webmachine_sup:start_logger(LogDir)
    end.

%% This doesn't *entirely* seem to work. It fails to load a non-existent
%% image which seems to partly break it, but some stuff is usable.
setup_wm_trace_app() ->
    Loop = rabbit_webmachine:makeloop([{["wmtrace", '*'],
                                       wmtrace_resource,
                                       [{trace_dir, "/tmp"}]}]),
    rabbit_mochiweb:register_static_context(
      rabbit_mgmt_trace_static, "wmtrace/static", ?MODULE,
      "deps/webmachine/webmachine/priv/trace", none),
    rabbit_mochiweb:register_context_handler(rabbit_mgmt_trace,
                                             "wmtrace", Loop,
                                             "Webmachine tracer").

log_startup() ->
    rabbit_log:info(
      "Management plugin started. Port: ~w, path: ~s~n",
      [get_port(), rabbit_mochiweb:context_path(?CONTEXT, "/")]).

get_port() ->
    case rabbit_mochiweb:context_listener(?CONTEXT) of
        undefined ->
            exit(rabbit_mochiweb_listener_not_configured);
        {_Instance, Options} ->
            proplists:get_value(port, Options)
    end.

%%----------------------------------------------------------------------------

init([]) ->
    {ok, {{one_for_one,3,10},[]}}.<|MERGE_RESOLUTION|>--- conflicted
+++ resolved
@@ -66,17 +66,15 @@
 stop(_State) ->
     ok.
 
-<<<<<<< HEAD
 register_context() ->
     rabbit_mochiweb:register_context_handler(
       ?CONTEXT, "", make_loop(), "RabbitMQ Management").
 
 make_loop() ->
-    Dispatch = rabbit_mgmt_dispatcher:dispatcher(),
+    Dispatch = rabbit_mgmt_dispatcher:build_dispatcher(),
     WMLoop = rabbit_webmachine:makeloop(Dispatch),
-    {file, Here} = code:is_loaded(?MODULE),
-    ModuleRoot = filename:dirname(filename:dirname(Here)),
-    LocalPath = filename:join(ModuleRoot, ?STATIC_PATH),
+    LocalPaths = [filename:join(module_path(M), ?STATIC_PATH) ||
+                     M <- rabbit_mgmt_dispatcher:modules()],
     fun(PL, Req) ->
             Unauthorized = {401, [{"WWW-Authenticate", ?AUTH_REALM}], ""},
             Auth = Req:get_header_value("authorization"),
@@ -84,7 +82,7 @@
                 [Username, Password] ->
                     case rabbit_access_control:check_user_pass_login(
                            Username, Password) of
-                        {ok, _} -> respond(Req, LocalPath, PL, WMLoop);
+                        {ok, _} -> respond(Req, LocalPaths, PL, WMLoop);
                         _       -> Req:respond(Unauthorized)
                     end;
                 _ ->
@@ -93,7 +91,11 @@
 
     end.
 
-respond(Req, LocalPath, PL = {Prefix, _}, WMLoop) ->
+module_path(Module) ->
+    {file, Here} = code:is_loaded(Module),
+    filename:dirname(filename:dirname(Here)).
+
+respond(Req, LocalPaths, PL = {Prefix, _}, WMLoop) ->
     %% To get here we know Prefix matches the beginning of the path
     RawPath = Req:get(raw_path),
     Path = case Prefix of
@@ -109,29 +111,21 @@
         "/mgmt/" ->
             Req:respond(Redirect);
         "/" ++ Stripped ->
-            Req:serve_file(Stripped, LocalPath)
+            serve_file(Req, Stripped, LocalPaths)
     end.
 
-=======
-register_contexts() ->
-    Dispatch = rabbit_mgmt_dispatcher:build_dispatcher(),
-    rabbit_mochiweb:register_authenticated_static_context(
-      ?UI_CONTEXT, ?UI_PREFIX, rabbit_mgmt_dispatcher:modules(),
-      "priv/www", "Management: Web UI",
-      fun (U, P) ->
-              case rabbit_access_control:check_user_pass_login(U, P) of
-                  {ok, _} -> true;
-                  _       -> false
-              end
-      end),
-    rabbit_mochiweb:register_context_handler(?API_CONTEXT, ?API_PREFIX,
-                                             rabbit_webmachine:makeloop(
-                                               Dispatch),
-                                             "Management: HTTP API"),
-    rabbit_mochiweb:register_static_context(?CLI_CONTEXT, ?CLI_PREFIX, ?MODULE,
-                                            "priv/www-cli",
-                                            "Management: Command Line Tool").
->>>>>>> f56e518c
+serve_file(Req, Path, [LocalPath]) ->
+    Req:serve_file(Path, LocalPath);
+serve_file(Req, Path, [LocalPath | Others]) ->
+    Path1 = case Path of
+                "" -> "index.html";
+                _  -> Path
+            end,
+    case filelib:is_regular(filename:join([LocalPath, Path1])) of
+        true  -> Req:serve_file(Path, LocalPath);
+        false -> serve_file(Req, Path, Others)
+    end.
+
 setup_wm_logging() ->
     {ok, LogDir} = application:get_env(rabbitmq_management, http_log_dir),
     case LogDir of
