{application, rabbitmq_management_agent,
 [{description, "RabbitMQ Management Agent"},
  {vsn, ""},
  {modules, []},
  {registered, []},
  {mod, {rabbit_mgmt_agent_app, []}},
<<<<<<< HEAD
  {env, []},
  {broker_version_requirements, []},
=======
  {env, [{rates_mode,        basic},
         {sample_retention_policies,
          %% List of {MaxAgeInSeconds, SampleEveryNSeconds}
          [{global,   [{605, 5}, {3660, 60}, {29400, 600}, {86400, 1800}]},
           {basic,    [{605, 5}, {3600, 60}]},
           {detailed, [{605, 5}]}]}
        ]},
>>>>>>> 9ba8de12
  {applications, [kernel, stdlib, rabbit_common, rabbit]}]}.<|MERGE_RESOLUTION|>--- conflicted
+++ resolved
@@ -4,10 +4,6 @@
   {modules, []},
   {registered, []},
   {mod, {rabbit_mgmt_agent_app, []}},
-<<<<<<< HEAD
-  {env, []},
-  {broker_version_requirements, []},
-=======
   {env, [{rates_mode,        basic},
          {sample_retention_policies,
           %% List of {MaxAgeInSeconds, SampleEveryNSeconds}
@@ -15,5 +11,5 @@
            {basic,    [{605, 5}, {3600, 60}]},
            {detailed, [{605, 5}]}]}
         ]},
->>>>>>> 9ba8de12
+  {broker_version_requirements, []},
   {applications, [kernel, stdlib, rabbit_common, rabbit]}]}.