%% The contents of this file are subject to the Mozilla Public License
%% Version 1.1 (the "License"); you may not use this file except in
%% compliance with the License. You may obtain a copy of the License
%% at http://www.mozilla.org/MPL/
%%
%% Software distributed under the License is distributed on an "AS IS"
%% basis, WITHOUT WARRANTY OF ANY KIND, either express or implied. See
%% the License for the specific language governing rights and
%% limitations under the License.
%%
%% The Original Code is RabbitMQ.
%%
%% The Initial Developer of the Original Code is GoPivotal, Inc.
%% Copyright (c) 2007-2016 Pivotal Software, Inc.  All rights reserved.
%%

-module(rabbit_amqqueue).

-export([recover/0, stop/0, start/1, declare/5, declare/6,
         delete_immediately/1, delete_exclusive/2, delete/3, purge/1, 
         forget_all_durable/1, delete_crashed/1, delete_crashed_internal/1]).
-export([pseudo_queue/2, immutable/1]).
-export([lookup/1, not_found_or_absent/1, with/2, with/3, with_or_die/2,
         assert_equivalence/5,
         check_exclusive_access/2, with_exclusive_access_or_die/3,
         stat/1, deliver/2, requeue/3, ack/3, reject/4]).
-export([list/0, list/1, info_keys/0, info/1, info/2, info_all/1, info_all/2,
         emit_info_all/5, list_local/1]).
-export([list_down/1]).
-export([force_event_refresh/1, notify_policy_changed/1]).
-export([consumers/1, consumers_all/1,  emit_consumers_all/4, consumer_info_keys/0]).
-export([basic_get/4, basic_consume/10, basic_cancel/4, notify_decorators/1]).
-export([notify_sent/2, notify_sent_queue_down/1, resume/2]).
-export([notify_down_all/2, notify_down_all/3, activate_limit_all/2, credit/5]).
-export([on_node_up/1, on_node_down/1]).
-export([update/2, store_queue/1, update_decorators/1, policy_changed/2]).
-export([update_mirroring/1, sync_mirrors/1, cancel_sync_mirrors/1]).

%% internal
-export([internal_declare/2, internal_delete/1, run_backing_queue/3,
         set_ram_duration_target/2, set_maximum_since_use/2,
         emit_info_local/4, emit_info_down/4, emit_consumers_local/3]).

-include("rabbit.hrl").
-include_lib("stdlib/include/qlc.hrl").

-define(INTEGER_ARG_TYPES, [byte, short, signedint, long,
                            unsignedbyte, unsignedshort, unsignedint]).

-define(MORE_CONSUMER_CREDIT_AFTER, 50).

%%----------------------------------------------------------------------------

-ifdef(use_specs).

-export_type([name/0, qmsg/0, absent_reason/0]).

-type(name() :: rabbit_types:r('queue')).
-type(qpids() :: [pid()]).
-type(qlen() :: rabbit_types:ok(non_neg_integer())).
-type(qfun(A) :: fun ((rabbit_types:amqqueue()) -> A | no_return())).
-type(qmsg() :: {name(), pid(), msg_id(), boolean(), rabbit_types:message()}).
-type(msg_id() :: non_neg_integer()).
-type(ok_or_errors() ::
        'ok' | {'error', [{'error' | 'exit' | 'throw', any()}]}).
-type(absent_reason() :: 'nodedown' | 'crashed').
-type(queue_or_absent() :: rabbit_types:amqqueue() |
                           {'absent', rabbit_types:amqqueue(),absent_reason()}).
-type(not_found_or_absent() ::
        'not_found' | {'absent', rabbit_types:amqqueue(), absent_reason()}).
-spec(recover/0 :: () -> [rabbit_types:amqqueue()]).
-spec(stop/0 :: () -> 'ok').
-spec(start/1 :: ([rabbit_types:amqqueue()]) -> 'ok').
-spec(declare/5 ::
        (name(), boolean(), boolean(),
         rabbit_framing:amqp_table(), rabbit_types:maybe(pid()))
        -> {'new' | 'existing' | 'absent' | 'owner_died',
            rabbit_types:amqqueue()} | rabbit_types:channel_exit()).
-spec(declare/6 ::
        (name(), boolean(), boolean(),
         rabbit_framing:amqp_table(), rabbit_types:maybe(pid()), node())
        -> {'new' | 'existing' | 'owner_died', rabbit_types:amqqueue()} |
           {'absent', rabbit_types:amqqueue(), absent_reason()} |
           rabbit_types:channel_exit()).
-spec(internal_declare/2 ::
        (rabbit_types:amqqueue(), boolean())
        -> queue_or_absent() | rabbit_misc:thunk(queue_or_absent())).
-spec(update/2 ::
        (name(),
         fun((rabbit_types:amqqueue()) -> rabbit_types:amqqueue()))
         -> 'not_found' | rabbit_types:amqqueue()).
-spec(lookup/1 ::
        (name()) -> rabbit_types:ok(rabbit_types:amqqueue()) |
                    rabbit_types:error('not_found');
        ([name()]) -> [rabbit_types:amqqueue()]).
-spec(not_found_or_absent/1 :: (name()) -> not_found_or_absent()).
-spec(with/2 :: (name(), qfun(A)) ->
                     A | rabbit_types:error(not_found_or_absent())).
-spec(with/3 :: (name(), qfun(A), fun((not_found_or_absent()) -> B)) -> A | B).
-spec(with_or_die/2 ::
        (name(), qfun(A)) -> A | rabbit_types:channel_exit()).
-spec(assert_equivalence/5 ::
        (rabbit_types:amqqueue(), boolean(), boolean(),
         rabbit_framing:amqp_table(), rabbit_types:maybe(pid()))
        -> 'ok' | rabbit_types:channel_exit() |
           rabbit_types:connection_exit()).
-spec(check_exclusive_access/2 ::
        (rabbit_types:amqqueue(), pid())
        -> 'ok' | rabbit_types:channel_exit()).
-spec(with_exclusive_access_or_die/3 ::
        (name(), pid(), qfun(A)) -> A | rabbit_types:channel_exit()).
-spec(list/0 :: () -> [rabbit_types:amqqueue()]).
-spec(list/1 :: (rabbit_types:vhost()) -> [rabbit_types:amqqueue()]).
-spec(list_down/1 :: (rabbit_types:vhost()) -> [rabbit_types:amqqueue()]).
-spec(info_keys/0 :: () -> rabbit_types:info_keys()).
-spec(info/1 :: (rabbit_types:amqqueue()) -> rabbit_types:infos()).
-spec(info/2 ::
        (rabbit_types:amqqueue(), rabbit_types:info_keys())
        -> rabbit_types:infos()).
-spec(info_all/1 :: (rabbit_types:vhost()) -> [rabbit_types:infos()]).
-spec(info_all/2 :: (rabbit_types:vhost(), rabbit_types:info_keys())
                    -> [rabbit_types:infos()]).
-spec(info_all/4 :: (rabbit_types:vhost(), rabbit_types:info_keys(),
                     reference(), pid()) -> 'ok').
-spec(force_event_refresh/1 :: (reference()) -> 'ok').
-spec(notify_policy_changed/1 :: (rabbit_types:amqqueue()) -> 'ok').
-spec(consumers/1 :: (rabbit_types:amqqueue())
                     -> [{pid(), rabbit_types:ctag(), boolean(),
                          non_neg_integer(), rabbit_framing:amqp_table()}]).
-spec(consumer_info_keys/0 :: () -> rabbit_types:info_keys()).
-spec(consumers_all/1 ::
        (rabbit_types:vhost())
        -> [{name(), pid(), rabbit_types:ctag(), boolean(),
             non_neg_integer(), rabbit_framing:amqp_table()}]).
-spec(consumers_all/3 ::
        (rabbit_types:vhost(), reference(), pid())
        -> 'ok').
-spec(stat/1 ::
        (rabbit_types:amqqueue())
        -> {'ok', non_neg_integer(), non_neg_integer()}).
-spec(delete_immediately/1 :: (qpids()) -> 'ok').
-spec(delete_exclusive/2 :: (qpids(), pid()) -> 'ok').
-spec(delete/3 ::
        (rabbit_types:amqqueue(), 'false', 'false')
        -> qlen();
        (rabbit_types:amqqueue(), 'true' , 'false')
        -> qlen() | rabbit_types:error('in_use');
        (rabbit_types:amqqueue(), 'false', 'true' )
        -> qlen() | rabbit_types:error('not_empty');
        (rabbit_types:amqqueue(), 'true' , 'true' )
        -> qlen() |
           rabbit_types:error('in_use') |
           rabbit_types:error('not_empty')).
-spec(delete_crashed/1 :: (rabbit_types:amqqueue()) -> 'ok').
-spec(delete_crashed_internal/1 :: (rabbit_types:amqqueue()) -> 'ok').
-spec(purge/1 :: (rabbit_types:amqqueue()) -> qlen()).
-spec(forget_all_durable/1 :: (node()) -> 'ok').
-spec(deliver/2 :: ([rabbit_types:amqqueue()], rabbit_types:delivery()) ->
                        qpids()).
-spec(requeue/3 :: (pid(), [msg_id()],  pid()) -> 'ok').
-spec(ack/3 :: (pid(), [msg_id()], pid()) -> 'ok').
-spec(reject/4 :: (pid(), [msg_id()], boolean(), pid()) -> 'ok').
-spec(notify_down_all/2 :: (qpids(), pid()) -> ok_or_errors()).
-spec(notify_down_all/3 :: (qpids(), pid(), non_neg_integer())
                           -> ok_or_errors()).
-spec(activate_limit_all/2 :: (qpids(), pid()) -> ok_or_errors()).
-spec(basic_get/4 :: (rabbit_types:amqqueue(), pid(), boolean(), pid()) ->
                          {'ok', non_neg_integer(), qmsg()} | 'empty').
-spec(credit/5 :: (rabbit_types:amqqueue(), pid(), rabbit_types:ctag(),
                   non_neg_integer(), boolean()) -> 'ok').
-spec(basic_consume/10 ::
        (rabbit_types:amqqueue(), boolean(), pid(), pid(), boolean(),
         non_neg_integer(), rabbit_types:ctag(), boolean(),
         rabbit_framing:amqp_table(), any())
        -> rabbit_types:ok_or_error('exclusive_consume_unavailable')).
-spec(basic_cancel/4 ::
        (rabbit_types:amqqueue(), pid(), rabbit_types:ctag(), any()) -> 'ok').
-spec(notify_decorators/1 :: (rabbit_types:amqqueue()) -> 'ok').
-spec(notify_sent/2 :: (pid(), pid()) -> 'ok').
-spec(notify_sent_queue_down/1 :: (pid()) -> 'ok').
-spec(resume/2 :: (pid(), pid()) -> 'ok').
-spec(internal_delete/1 ::
        (name()) -> rabbit_types:ok_or_error('not_found') |
                    rabbit_types:connection_exit() |
                    fun (() -> rabbit_types:ok_or_error('not_found') |
                               rabbit_types:connection_exit())).
-spec(run_backing_queue/3 ::
        (pid(), atom(),
         (fun ((atom(), A) -> {[rabbit_types:msg_id()], A}))) -> 'ok').
-spec(set_ram_duration_target/2 :: (pid(), number() | 'infinity') -> 'ok').
-spec(set_maximum_since_use/2 :: (pid(), non_neg_integer()) -> 'ok').
-spec(on_node_up/1 :: (node()) -> 'ok').
-spec(on_node_down/1 :: (node()) -> 'ok').
-spec(pseudo_queue/2 :: (name(), pid()) -> rabbit_types:amqqueue()).
-spec(immutable/1 :: (rabbit_types:amqqueue()) -> rabbit_types:amqqueue()).
-spec(store_queue/1 :: (rabbit_types:amqqueue()) -> 'ok').
-spec(update_decorators/1 :: (name()) -> 'ok').
-spec(policy_changed/2 ::
        (rabbit_types:amqqueue(), rabbit_types:amqqueue()) -> 'ok').
<<<<<<< HEAD
-spec(update_mirroring/1 :: (pid()) -> 'ok').
-spec(sync_mirrors/1 :: (pid()) -> 'ok' | rabbit_types:error('not_mirrored')).
-spec(cancel_sync_mirrors/1 :: (pid()) -> 'ok' | {'ok', 'not_syncing'}).
=======
-spec(start_mirroring/1 :: (pid()) -> 'ok').
-spec(stop_mirroring/1 :: (pid()) -> 'ok').
-spec(sync_mirrors/1 :: (rabbit_types:amqqueue() | pid()) -> 'ok' | rabbit_types:error('not_mirrored')).
-spec(cancel_sync_mirrors/1 :: (rabbit_types:amqqueue() | pid()) -> 'ok' | {'ok', 'not_syncing'}).
>>>>>>> e4cfeb04

-endif.

%%----------------------------------------------------------------------------

-define(CONSUMER_INFO_KEYS,
        [queue_name, channel_pid, consumer_tag, ack_required, prefetch_count,
         arguments]).

recover() ->
    %% Clear out remnants of old incarnation, in case we restarted
    %% faster than other nodes handled DOWN messages from us.
    on_node_down(node()),
    DurableQueues = find_durable_queues(),
    L = length(DurableQueues),

    %% if there are not enough file handles, the server might hang
    %% when trying to recover queues, warn the user:
    case file_handle_cache:get_limit() < L of
        true ->
            rabbit_log:warning(
              "Recovering ~p queues, available file handles: ~p. Please increase max open file handles limit to at least ~p!~n",
              [L, file_handle_cache:get_limit(), L]);
        false ->
            ok
    end,

    {ok, BQ} = application:get_env(rabbit, backing_queue_module),

    %% We rely on BQ:start/1 returning the recovery terms in the same
    %% order as the supplied queue names, so that we can zip them together
    %% for further processing in recover_durable_queues.
    {ok, OrderedRecoveryTerms} =
        BQ:start([QName || #amqqueue{name = QName} <- DurableQueues]),
    {ok,_} = supervisor:start_child(
               rabbit_sup,
               {rabbit_amqqueue_sup_sup,
                {rabbit_amqqueue_sup_sup, start_link, []},
                transient, infinity, supervisor, [rabbit_amqqueue_sup_sup]}),
    recover_durable_queues(lists:zip(DurableQueues, OrderedRecoveryTerms)).

stop() ->
    ok = supervisor:terminate_child(rabbit_sup, rabbit_amqqueue_sup_sup),
    ok = supervisor:delete_child(rabbit_sup, rabbit_amqqueue_sup_sup),
    {ok, BQ} = application:get_env(rabbit, backing_queue_module),
    ok = BQ:stop().

start(Qs) ->
    %% At this point all recovered queues and their bindings are
    %% visible to routing, so now it is safe for them to complete
    %% their initialisation (which may involve interacting with other
    %% queues).
    [Pid ! {self(), go} || #amqqueue{pid = Pid} <- Qs],
    ok.

find_durable_queues() ->
    Node = node(),
    mnesia:async_dirty(
      fun () ->
              qlc:e(qlc:q([Q || Q = #amqqueue{name = Name,
                                              pid  = Pid}
                                    <- mnesia:table(rabbit_durable_queue),
                                node(Pid) == Node,
                                mnesia:read(rabbit_queue, Name, read) =:= []]))
      end).

recover_durable_queues(QueuesAndRecoveryTerms) ->
    {Results, Failures} =
        gen_server2:mcall(
          [{rabbit_amqqueue_sup_sup:start_queue_process(node(), Q, recovery),
            {init, {self(), Terms}}} || {Q, Terms} <- QueuesAndRecoveryTerms]),
    [rabbit_log:error("Queue ~p failed to initialise: ~p~n",
                      [Pid, Error]) || {Pid, Error} <- Failures],
    [Q || {_, {new, Q}} <- Results].

declare(QueueName, Durable, AutoDelete, Args, Owner) ->
    declare(QueueName, Durable, AutoDelete, Args, Owner, node()).


%% The Node argument suggests where the queue (master if mirrored)
%% should be. Note that in some cases (e.g. with "nodes" policy in
%% effect) this might not be possible to satisfy.
declare(QueueName, Durable, AutoDelete, Args, Owner, Node) ->
    ok = check_declare_arguments(QueueName, Args),
    Q = rabbit_queue_decorator:set(
          rabbit_policy:set(#amqqueue{name               = QueueName,
                                      durable            = Durable,
                                      auto_delete        = AutoDelete,
                                      arguments          = Args,
                                      exclusive_owner    = Owner,
                                      pid                = none,
                                      slave_pids         = [],
                                      sync_slave_pids    = [],
                                      recoverable_slaves = [],
                                      gm_pids            = [],
                                      state              = live,
                                      policy_version     = 0 })),

    Node1 = case rabbit_queue_master_location_misc:get_location(Q)  of
              {ok, Node0}  -> Node0;
              {error, _}   -> Node
            end,

    Node1 = rabbit_mirror_queue_misc:initial_queue_node(Q, Node1),
    gen_server2:call(
      rabbit_amqqueue_sup_sup:start_queue_process(Node1, Q, declare),
      {init, new}, infinity).

internal_declare(Q, true) ->
    rabbit_misc:execute_mnesia_tx_with_tail(
      fun () ->
              ok = store_queue(Q#amqqueue{state = live}),
              rabbit_misc:const(Q)
      end);
internal_declare(Q = #amqqueue{name = QueueName}, false) ->
    rabbit_misc:execute_mnesia_tx_with_tail(
      fun () ->
              case mnesia:wread({rabbit_queue, QueueName}) of
                  [] ->
                      case not_found_or_absent(QueueName) of
                          not_found           -> Q1 = rabbit_policy:set(Q),
                                                 Q2 = Q1#amqqueue{state = live},
                                                 ok = store_queue(Q2),
                                                 B = add_default_binding(Q1),
                                                 fun () -> B(), Q1 end;
                          {absent, _Q, _} = R -> rabbit_misc:const(R)
                      end;
                  [ExistingQ] ->
                      rabbit_misc:const(ExistingQ)
              end
      end).

update(Name, Fun) ->
    case mnesia:wread({rabbit_queue, Name}) of
        [Q = #amqqueue{durable = Durable}] ->
            Q1 = Fun(Q),
            ok = mnesia:write(rabbit_queue, Q1, write),
            case Durable of
                true -> ok = mnesia:write(rabbit_durable_queue, Q1, write);
                _    -> ok
            end,
            Q1;
        [] ->
            not_found
    end.

store_queue(Q = #amqqueue{durable = true}) ->
    ok = mnesia:write(rabbit_durable_queue,
                      Q#amqqueue{slave_pids      = [],
                                 sync_slave_pids = [],
                                 gm_pids         = [],
                                 decorators      = undefined}, write),
    store_queue_ram(Q);
store_queue(Q = #amqqueue{durable = false}) ->
    store_queue_ram(Q).

store_queue_ram(Q) ->
    ok = mnesia:write(rabbit_queue, rabbit_queue_decorator:set(Q), write).

update_decorators(Name) ->
    rabbit_misc:execute_mnesia_transaction(
      fun() ->
              case mnesia:wread({rabbit_queue, Name}) of
                  [Q] -> store_queue_ram(Q),
                         ok;
                  []  -> ok
              end
      end).

policy_changed(Q1 = #amqqueue{decorators = Decorators1},
               Q2 = #amqqueue{decorators = Decorators2}) ->
    rabbit_mirror_queue_misc:update_mirrors(Q1, Q2),
    D1 = rabbit_queue_decorator:select(Decorators1),
    D2 = rabbit_queue_decorator:select(Decorators2),
    [ok = M:policy_changed(Q1, Q2) || M <- lists:usort(D1 ++ D2)],
    %% Make sure we emit a stats event even if nothing
    %% mirroring-related has changed - the policy may have changed anyway.
    notify_policy_changed(Q1).

add_default_binding(#amqqueue{name = QueueName}) ->
    ExchangeName = rabbit_misc:r(QueueName, exchange, <<>>),
    RoutingKey = QueueName#resource.name,
    rabbit_binding:add(#binding{source      = ExchangeName,
                                destination = QueueName,
                                key         = RoutingKey,
                                args        = []}).

lookup([])     -> [];                             %% optimisation
lookup([Name]) -> ets:lookup(rabbit_queue, Name); %% optimisation
lookup(Names) when is_list(Names) ->
    %% Normally we'd call mnesia:dirty_read/1 here, but that is quite
    %% expensive for reasons explained in rabbit_misc:dirty_read/1.
    lists:append([ets:lookup(rabbit_queue, Name) || Name <- Names]);
lookup(Name) ->
    rabbit_misc:dirty_read({rabbit_queue, Name}).

not_found_or_absent(Name) ->
    %% NB: we assume that the caller has already performed a lookup on
    %% rabbit_queue and not found anything
    case mnesia:read({rabbit_durable_queue, Name}) of
        []  -> not_found;
        [Q] -> {absent, Q, nodedown} %% Q exists on stopped node
    end.

not_found_or_absent_dirty(Name) ->
    %% We should read from both tables inside a tx, to get a
    %% consistent view. But the chances of an inconsistency are small,
    %% and only affect the error kind.
    case rabbit_misc:dirty_read({rabbit_durable_queue, Name}) of
        {error, not_found} -> not_found;
        {ok, Q}            -> {absent, Q, nodedown}
    end.

with(Name, F, E) ->
    with(Name, F, E, 2000).

with(Name, F, E, RetriesLeft) ->
    case lookup(Name) of
        {ok, Q = #amqqueue{}} when RetriesLeft =:= 0 ->
            %% Something bad happened to that queue, we are bailing out
            %% on processing current request.
            E({absent, Q, timeout});
        {ok, Q = #amqqueue{state = crashed}} ->
            E({absent, Q, crashed});
        {ok, Q = #amqqueue{pid = QPid}} ->
            %% We check is_process_alive(QPid) in case we receive a
            %% nodedown (for example) in F() that has nothing to do
            %% with the QPid. F() should be written s.t. that this
            %% cannot happen, so we bail if it does since that
            %% indicates a code bug and we don't want to get stuck in
            %% the retry loop.
            rabbit_misc:with_exit_handler(
              fun () -> false = rabbit_mnesia:is_process_alive(QPid),
                        timer:sleep(30),
                        with(Name, F, E, RetriesLeft - 1)
              end, fun () -> F(Q) end);
        {error, not_found} ->
            E(not_found_or_absent_dirty(Name))
    end.

with(Name, F) -> with(Name, F, fun (E) -> {error, E} end).

with_or_die(Name, F) ->
    with(Name, F, fun (not_found)           -> rabbit_misc:not_found(Name);
                      ({absent, Q, Reason}) -> rabbit_misc:absent(Q, Reason)
                  end).

assert_equivalence(#amqqueue{name        = QName,
                             durable     = Durable,
                             auto_delete = AD} = Q,
                   Durable1, AD1, Args1, Owner) ->
    rabbit_misc:assert_field_equivalence(Durable, Durable1, QName, durable),
    rabbit_misc:assert_field_equivalence(AD, AD1, QName, auto_delete),
    assert_args_equivalence(Q, Args1),
    check_exclusive_access(Q, Owner, strict).

check_exclusive_access(Q, Owner) -> check_exclusive_access(Q, Owner, lax).

check_exclusive_access(#amqqueue{exclusive_owner = Owner}, Owner, _MatchType) ->
    ok;
check_exclusive_access(#amqqueue{exclusive_owner = none}, _ReaderPid, lax) ->
    ok;
check_exclusive_access(#amqqueue{name = QueueName}, _ReaderPid, _MatchType) ->
    rabbit_misc:protocol_error(
      resource_locked,
      "cannot obtain exclusive access to locked ~s",
      [rabbit_misc:rs(QueueName)]).

with_exclusive_access_or_die(Name, ReaderPid, F) ->
    with_or_die(Name,
                fun (Q) -> check_exclusive_access(Q, ReaderPid), F(Q) end).

assert_args_equivalence(#amqqueue{name = QueueName, arguments = Args},
                        RequiredArgs) ->
    rabbit_misc:assert_args_equivalence(Args, RequiredArgs, QueueName,
                                        [Key || {Key, _Fun} <- declare_args()]).

check_declare_arguments(QueueName, Args) ->
    check_arguments(QueueName, Args, declare_args()).

check_consume_arguments(QueueName, Args) ->
    check_arguments(QueueName, Args, consume_args()).

check_arguments(QueueName, Args, Validators) ->
    [case rabbit_misc:table_lookup(Args, Key) of
         undefined -> ok;
         TypeVal   -> case Fun(TypeVal, Args) of
                          ok             -> ok;
                          {error, Error} -> rabbit_misc:protocol_error(
                                              precondition_failed,
                                              "invalid arg '~s' for ~s: ~255p",
                                              [Key, rabbit_misc:rs(QueueName),
                                               Error])
                      end
     end || {Key, Fun} <- Validators],
    ok.

declare_args() ->
    [{<<"x-expires">>,                 fun check_expires_arg/2},
     {<<"x-message-ttl">>,             fun check_message_ttl_arg/2},
     {<<"x-dead-letter-exchange">>,    fun check_dlxname_arg/2},
     {<<"x-dead-letter-routing-key">>, fun check_dlxrk_arg/2},
     {<<"x-max-length">>,              fun check_non_neg_int_arg/2},
     {<<"x-max-length-bytes">>,        fun check_non_neg_int_arg/2},
     {<<"x-max-priority">>,            fun check_non_neg_int_arg/2},
     {<<"x-queue-mode">>,              fun check_queue_mode/2}].

consume_args() -> [{<<"x-priority">>,              fun check_int_arg/2},
                   {<<"x-cancel-on-ha-failover">>, fun check_bool_arg/2}].

check_int_arg({Type, _}, _) ->
    case lists:member(Type, ?INTEGER_ARG_TYPES) of
        true  -> ok;
        false -> {error, {unacceptable_type, Type}}
    end.

check_bool_arg({bool, _}, _) -> ok;
check_bool_arg({Type, _}, _) -> {error, {unacceptable_type, Type}}.

check_non_neg_int_arg({Type, Val}, Args) ->
    case check_int_arg({Type, Val}, Args) of
        ok when Val >= 0 -> ok;
        ok               -> {error, {value_negative, Val}};
        Error            -> Error
    end.

check_expires_arg({Type, Val}, Args) ->
    case check_int_arg({Type, Val}, Args) of
        ok when Val == 0 -> {error, {value_zero, Val}};
        ok               -> rabbit_misc:check_expiry(Val);
        Error            -> Error
    end.

check_message_ttl_arg({Type, Val}, Args) ->
    case check_int_arg({Type, Val}, Args) of
        ok    -> rabbit_misc:check_expiry(Val);
        Error -> Error
    end.

%% Note that the validity of x-dead-letter-exchange is already verified
%% by rabbit_channel's queue.declare handler.
check_dlxname_arg({longstr, _}, _) -> ok;
check_dlxname_arg({Type,    _}, _) -> {error, {unacceptable_type, Type}}.

check_dlxrk_arg({longstr, _}, Args) ->
    case rabbit_misc:table_lookup(Args, <<"x-dead-letter-exchange">>) of
        undefined -> {error, routing_key_but_no_dlx_defined};
        _         -> ok
    end;
check_dlxrk_arg({Type,    _}, _Args) ->
    {error, {unacceptable_type, Type}}.

check_queue_mode({longstr, Val}, _Args) ->
    case lists:member(Val, [<<"default">>, <<"lazy">>]) of
        true  -> ok;
        false -> {error, invalid_queue_mode}
    end;
check_queue_mode({Type,    _}, _Args) ->
    {error, {unacceptable_type, Type}}.

list() -> mnesia:dirty_match_object(rabbit_queue, #amqqueue{_ = '_'}).

list(VHostPath) -> list(VHostPath, rabbit_queue).

%% Not dirty_match_object since that would not be transactional when used in a
%% tx context
list(VHostPath, TableName) ->
    mnesia:async_dirty(
      fun () ->
              mnesia:match_object(
                TableName,
                #amqqueue{name = rabbit_misc:r(VHostPath, queue), _ = '_'},
                read)
      end).

list_down(VHostPath) ->
    Present = list(VHostPath),
    Durable = list(VHostPath, rabbit_durable_queue),
    PresentS = sets:from_list([N || #amqqueue{name = N} <- Present]),
    sets:to_list(sets:filter(fun (#amqqueue{name = N}) ->
                                     not sets:is_element(N, PresentS)
                             end, sets:from_list(Durable))).

info_keys() -> rabbit_amqqueue_process:info_keys().

map(Qs, F) -> rabbit_misc:filter_exit_map(F, Qs).

info(Q = #amqqueue{ state = crashed }) -> info_down(Q, crashed);
info(#amqqueue{ pid = QPid }) -> delegate:call(QPid, info).

info(Q = #amqqueue{ state = crashed }, Items) ->
    info_down(Q, Items, crashed);
info(#amqqueue{ pid = QPid }, Items) ->
    case delegate:call(QPid, {info, Items}) of
        {ok, Res}      -> Res;
        {error, Error} -> throw(Error)
    end.

info_down(Q, DownReason) ->
    info_down(Q, rabbit_amqqueue_process:info_keys(), DownReason).

info_down(Q, Items, DownReason) ->
    [{Item, i_down(Item, Q, DownReason)} || Item <- Items].

i_down(name,               #amqqueue{name               = Name}, _) -> Name;
i_down(durable,            #amqqueue{durable            = Dur},  _) -> Dur;
i_down(auto_delete,        #amqqueue{auto_delete        = AD},   _) -> AD;
i_down(arguments,          #amqqueue{arguments          = Args}, _) -> Args;
i_down(pid,                #amqqueue{pid                = QPid}, _) -> QPid;
i_down(recoverable_slaves, #amqqueue{recoverable_slaves = RS},   _) -> RS;
i_down(state, _Q, DownReason)                                     -> DownReason;
i_down(K, _Q, _DownReason) ->
    case lists:member(K, rabbit_amqqueue_process:info_keys()) of
        true  -> '';
        false -> throw({bad_argument, K})
    end.

info_all(VHostPath) ->
    map(list(VHostPath), fun (Q) -> info(Q) end) ++
        map(list_down(VHostPath), fun (Q) -> info_down(Q, down) end).

info_all(VHostPath, Items) ->
    map(list(VHostPath), fun (Q) -> info(Q, Items) end) ++
        map(list_down(VHostPath), fun (Q) -> info_down(Q, Items, down) end).

emit_info_local(VHostPath, Items, Ref, AggregatorPid) ->
    rabbit_control_misc:emitting_map_with_exit_handler(
      AggregatorPid, Ref, fun(Q) -> info(Q, Items) end, list_local(VHostPath)).

emit_info_all(Nodes, VHostPath, Items, Ref, AggregatorPid) ->
    Pids = [ spawn_link(Node, rabbit_amqqueue, emit_info_local, [VHostPath, Items, Ref, AggregatorPid]) || Node <- Nodes ],
    rabbit_control_misc:await_emitters_termination(Pids).

emit_info_down(VHostPath, Items, Ref, AggregatorPid) ->
    rabbit_control_misc:emitting_map_with_exit_handler(
      AggregatorPid, Ref, fun(Q) -> info_down(Q, Items, down) end,
      list_down(VHostPath)).

list_local(VHostPath) ->
    [ Q || #amqqueue{state = State, pid=QPid} = Q <- list(VHostPath),
           State =/= crashed,
           node() =:= node(QPid) ].

force_event_refresh(Ref) ->
    [gen_server2:cast(Q#amqqueue.pid,
                      {force_event_refresh, Ref}) || Q <- list()],
    ok.

notify_policy_changed(#amqqueue{pid = QPid}) ->
    gen_server2:cast(QPid, policy_changed).

consumers(#amqqueue{ pid = QPid }) -> delegate:call(QPid, consumers).

consumer_info_keys() -> ?CONSUMER_INFO_KEYS.

consumers_all(VHostPath) ->
    ConsumerInfoKeys = consumer_info_keys(),
    lists:append(
      map(list(VHostPath),
          fun(Q) -> get_queue_consumer_info(Q, ConsumerInfoKeys) end)).

emit_consumers_all(Nodes, VHostPath, Ref, AggregatorPid) ->
    Pids = [ spawn_link(Node, rabbit_amqqueue, emit_consumers_local, [VHostPath, Ref, AggregatorPid]) || Node <- Nodes ],
    rabbit_control_misc:await_emitters_termination(Pids),
    ok.

emit_consumers_local(VHostPath, Ref, AggregatorPid) ->
    ConsumerInfoKeys = consumer_info_keys(),
    rabbit_control_misc:emitting_map(
      AggregatorPid, Ref,
      fun(Q) -> get_queue_consumer_info(Q, ConsumerInfoKeys) end,
      list_local(VHostPath)).

get_queue_consumer_info(Q, ConsumerInfoKeys) ->
    [lists:zip(ConsumerInfoKeys,
               [Q#amqqueue.name, ChPid, CTag,
                AckRequired, Prefetch, Args]) ||
        {ChPid, CTag, AckRequired, Prefetch, Args} <- consumers(Q)].

stat(#amqqueue{pid = QPid}) -> delegate:call(QPid, stat).

delete_exclusive(QPids, ConnId) ->
    [gen_server2:cast(QPid, {delete_exclusive, ConnId}) || QPid <- QPids],
    ok.

delete_immediately(QPids) ->
    [gen_server2:cast(QPid, delete_immediately) || QPid <- QPids],
    ok.

delete(#amqqueue{ pid = QPid }, IfUnused, IfEmpty) ->
    delegate:call(QPid, {delete, IfUnused, IfEmpty}).

delete_crashed(#amqqueue{ pid = QPid } = Q) ->
    ok = rpc:call(node(QPid), ?MODULE, delete_crashed_internal, [Q]).

delete_crashed_internal(Q = #amqqueue{ name = QName }) ->
    {ok, BQ} = application:get_env(rabbit, backing_queue_module),
    BQ:delete_crashed(Q),
    ok = internal_delete(QName).

purge(#amqqueue{ pid = QPid }) -> delegate:call(QPid, purge).

requeue(QPid, MsgIds, ChPid) -> delegate:call(QPid, {requeue, MsgIds, ChPid}).

ack(QPid, MsgIds, ChPid) -> delegate:cast(QPid, {ack, MsgIds, ChPid}).

reject(QPid, Requeue, MsgIds, ChPid) ->
    delegate:cast(QPid, {reject, Requeue, MsgIds, ChPid}).

notify_down_all(QPids, ChPid) ->
    notify_down_all(QPids, ChPid, ?CHANNEL_OPERATION_TIMEOUT).

notify_down_all(QPids, ChPid, Timeout) ->
    case rpc:call(node(), delegate, call,
                  [QPids, {notify_down, ChPid}], Timeout) of
        {badrpc, timeout} -> {error, {channel_operation_timeout, Timeout}};
        {badrpc, Reason}  -> {error, Reason};
        {_, Bads} ->
            case lists:filter(
                   fun ({_Pid, {exit, {R, _}, _}}) ->
                           rabbit_misc:is_abnormal_exit(R);
                       ({_Pid, _})                 -> false
                   end, Bads) of
                []    -> ok;
                Bads1 -> {error, Bads1}
            end;
        Error         -> {error, Error}
    end.

activate_limit_all(QPids, ChPid) ->
    delegate:cast(QPids, {activate_limit, ChPid}).

credit(#amqqueue{pid = QPid}, ChPid, CTag, Credit, Drain) ->
    delegate:cast(QPid, {credit, ChPid, CTag, Credit, Drain}).

basic_get(#amqqueue{pid = QPid}, ChPid, NoAck, LimiterPid) ->
    delegate:call(QPid, {basic_get, ChPid, NoAck, LimiterPid}).

basic_consume(#amqqueue{pid = QPid, name = QName}, NoAck, ChPid, LimiterPid,
              LimiterActive, ConsumerPrefetchCount, ConsumerTag,
              ExclusiveConsume, Args, OkMsg) ->
    ok = check_consume_arguments(QName, Args),
    delegate:call(QPid, {basic_consume, NoAck, ChPid, LimiterPid, LimiterActive,
                         ConsumerPrefetchCount, ConsumerTag, ExclusiveConsume,
                         Args, OkMsg}).

basic_cancel(#amqqueue{pid = QPid}, ChPid, ConsumerTag, OkMsg) ->
    delegate:call(QPid, {basic_cancel, ChPid, ConsumerTag, OkMsg}).

notify_decorators(#amqqueue{pid = QPid}) ->
    delegate:cast(QPid, notify_decorators).

notify_sent(QPid, ChPid) ->
    Key = {consumer_credit_to, QPid},
    put(Key, case get(Key) of
                 1         -> gen_server2:cast(
                                QPid, {notify_sent, ChPid,
                                       ?MORE_CONSUMER_CREDIT_AFTER}),
                              ?MORE_CONSUMER_CREDIT_AFTER;
                 undefined -> erlang:monitor(process, QPid),
                              ?MORE_CONSUMER_CREDIT_AFTER - 1;
                 C         -> C - 1
             end),
    ok.

notify_sent_queue_down(QPid) ->
    erase({consumer_credit_to, QPid}),
    ok.

resume(QPid, ChPid) -> delegate:cast(QPid, {resume, ChPid}).

internal_delete1(QueueName, OnlyDurable) ->
    ok = mnesia:delete({rabbit_queue, QueueName}),
    %% this 'guarded' delete prevents unnecessary writes to the mnesia
    %% disk log
    case mnesia:wread({rabbit_durable_queue, QueueName}) of
        []  -> ok;
        [_] -> ok = mnesia:delete({rabbit_durable_queue, QueueName})
    end,
    %% we want to execute some things, as decided by rabbit_exchange,
    %% after the transaction.
    rabbit_binding:remove_for_destination(QueueName, OnlyDurable).

internal_delete(QueueName) ->
    rabbit_misc:execute_mnesia_tx_with_tail(
      fun () ->
              case {mnesia:wread({rabbit_queue, QueueName}),
                    mnesia:wread({rabbit_durable_queue, QueueName})} of
                  {[], []} ->
                      rabbit_misc:const({error, not_found});
                  _ ->
                      Deletions = internal_delete1(QueueName, false),
                      T = rabbit_binding:process_deletions(Deletions),
                      fun() ->
                              ok = T(),
                              ok = rabbit_event:notify(queue_deleted,
                                                       [{name, QueueName}])
                      end
              end
      end).

forget_all_durable(Node) ->
    %% Note rabbit is not running so we avoid e.g. the worker pool. Also why
    %% we don't invoke the return from rabbit_binding:process_deletions/1.
    {atomic, ok} =
        mnesia:sync_transaction(
          fun () ->
                  Qs = mnesia:match_object(rabbit_durable_queue,
                                           #amqqueue{_ = '_'}, write),
                  [forget_node_for_queue(Node, Q) ||
                      #amqqueue{pid = Pid} = Q <- Qs,
                      node(Pid) =:= Node],
                  ok
          end),
    ok.

%% Try to promote a slave while down - it should recover as a
%% master. We try to take the oldest slave here for best chance of
%% recovery.
forget_node_for_queue(DeadNode, Q = #amqqueue{recoverable_slaves = RS}) ->
    forget_node_for_queue(DeadNode, RS, Q).

forget_node_for_queue(_DeadNode, [], #amqqueue{name = Name}) ->
    %% No slaves to recover from, queue is gone.
    %% Don't process_deletions since that just calls callbacks and we
    %% are not really up.
    internal_delete1(Name, true);

%% Should not happen, but let's be conservative.
forget_node_for_queue(DeadNode, [DeadNode | T], Q) ->
    forget_node_for_queue(DeadNode, T, Q);

forget_node_for_queue(DeadNode, [H|T], Q) ->
    case node_permits_offline_promotion(H) of
        false -> forget_node_for_queue(DeadNode, T, Q);
        true  -> Q1 = Q#amqqueue{pid = rabbit_misc:node_to_fake_pid(H)},
                 ok = mnesia:write(rabbit_durable_queue, Q1, write)
    end.

node_permits_offline_promotion(Node) ->
    case node() of
        Node -> not rabbit:is_running(); %% [1]
        _    -> Running = rabbit_mnesia:cluster_nodes(running),
                not lists:member(Node, Running) %% [2]
    end.
%% [1] In this case if we are a real running node (i.e. rabbitmqctl
%% has RPCed into us) then we cannot allow promotion. If on the other
%% hand we *are* rabbitmqctl impersonating the node for offline
%% node-forgetting then we can.
%%
%% [2] This is simpler; as long as it's down that's OK

run_backing_queue(QPid, Mod, Fun) ->
    gen_server2:cast(QPid, {run_backing_queue, Mod, Fun}).

set_ram_duration_target(QPid, Duration) ->
    gen_server2:cast(QPid, {set_ram_duration_target, Duration}).

set_maximum_since_use(QPid, Age) ->
    gen_server2:cast(QPid, {set_maximum_since_use, Age}).

update_mirroring(QPid) -> ok = delegate:cast(QPid, update_mirroring).

sync_mirrors(#amqqueue{pid = QPid}) -> delegate:call(QPid, sync_mirrors);
sync_mirrors(QPid)                  -> delegate:call(QPid, sync_mirrors).
cancel_sync_mirrors(#amqqueue{pid = QPid}) -> delegate:call(QPid, cancel_sync_mirrors);
cancel_sync_mirrors(QPid)                  -> delegate:call(QPid, cancel_sync_mirrors).

on_node_up(Node) ->
    ok = rabbit_misc:execute_mnesia_transaction(
           fun () ->
                   Qs = mnesia:match_object(rabbit_queue,
                                            #amqqueue{_ = '_'}, write),
                   [maybe_clear_recoverable_node(Node, Q) || Q <- Qs],
                   ok
           end).

maybe_clear_recoverable_node(Node,
                             #amqqueue{sync_slave_pids    = SPids,
                                       recoverable_slaves = RSs} = Q) ->
    case lists:member(Node, RSs) of
        true  ->
            %% There is a race with
            %% rabbit_mirror_queue_slave:record_synchronised/1 called
            %% by the incoming slave node and this function, called
            %% by the master node. If this function is executed after
            %% record_synchronised/1, the node is erroneously removed
            %% from the recoverable slaves list.
            %%
            %% We check if the slave node's queue PID is alive. If it is
            %% the case, then this function is executed after. In this
            %% situation, we don't touch the queue record, it is already
            %% correct.
            DoClearNode =
                case [SP || SP <- SPids, node(SP) =:= Node] of
                    [SPid] -> not rabbit_misc:is_process_alive(SPid);
                    _      -> true
                end,
            if
                DoClearNode -> RSs1 = RSs -- [Node],
                               store_queue(
                                 Q#amqqueue{recoverable_slaves = RSs1});
                true        -> ok
            end;
        false ->
            ok
    end.

on_node_down(Node) ->
    rabbit_misc:execute_mnesia_tx_with_tail(
      fun () -> QsDels =
                    qlc:e(qlc:q([{QName, delete_queue(QName)} ||
                                    #amqqueue{name = QName, pid = Pid,
                                              slave_pids = []}
                                        <- mnesia:table(rabbit_queue),
                                    node(Pid) == Node andalso
                                    not rabbit_mnesia:is_process_alive(Pid)])),
                {Qs, Dels} = lists:unzip(QsDels),
                T = rabbit_binding:process_deletions(
                      lists:foldl(fun rabbit_binding:combine_deletions/2,
                                  rabbit_binding:new_deletions(), Dels)),
                fun () ->
                        T(),
                        lists:foreach(
                          fun(QName) ->
                                  ok = rabbit_event:notify(queue_deleted,
                                                           [{name, QName}])
                          end, Qs)
                end
      end).

delete_queue(QueueName) ->
    ok = mnesia:delete({rabbit_queue, QueueName}),
    rabbit_binding:remove_transient_for_destination(QueueName).

pseudo_queue(QueueName, Pid) ->
    #amqqueue{name         = QueueName,
              durable      = false,
              auto_delete  = false,
              arguments    = [],
              pid          = Pid,
              slave_pids   = []}.

immutable(Q) -> Q#amqqueue{pid                = none,
                           slave_pids         = none,
                           sync_slave_pids    = none,
                           recoverable_slaves = none,
                           gm_pids            = none,
                           policy             = none,
                           decorators         = none,
                           state              = none}.

deliver([], _Delivery) ->
    %% /dev/null optimisation
    [];

deliver(Qs, Delivery = #delivery{flow = Flow}) ->
    {MPids, SPids} = qpids(Qs),
    QPids = MPids ++ SPids,
    %% We use up two credits to send to a slave since the message
    %% arrives at the slave from two directions. We will ack one when
    %% the slave receives the message direct from the channel, and the
    %% other when it receives it via GM.
    case Flow of
        %% Here we are tracking messages sent by the rabbit_channel
        %% process. We are accessing the rabbit_channel process
        %% dictionary.
        flow   -> [credit_flow:send(QPid) || QPid <- QPids],
                  [credit_flow:send(QPid) || QPid <- SPids];
        noflow -> ok
    end,

    %% We let slaves know that they were being addressed as slaves at
    %% the time - if they receive such a message from the channel
    %% after they have become master they should mark the message as
    %% 'delivered' since they do not know what the master may have
    %% done with it.
    MMsg = {deliver, Delivery, false},
    SMsg = {deliver, Delivery, true},
    delegate:cast(MPids, MMsg),
    delegate:cast(SPids, SMsg),
    QPids.

qpids([]) -> {[], []}; %% optimisation
qpids([#amqqueue{pid = QPid, slave_pids = SPids}]) -> {[QPid], SPids}; %% opt
qpids(Qs) ->
    {MPids, SPids} = lists:foldl(fun (#amqqueue{pid = QPid, slave_pids = SPids},
                                      {MPidAcc, SPidAcc}) ->
                                         {[QPid | MPidAcc], [SPids | SPidAcc]}
                                 end, {[], []}, Qs),
    {MPids, lists:append(SPids)}.<|MERGE_RESOLUTION|>--- conflicted
+++ resolved
@@ -197,16 +197,9 @@
 -spec(update_decorators/1 :: (name()) -> 'ok').
 -spec(policy_changed/2 ::
         (rabbit_types:amqqueue(), rabbit_types:amqqueue()) -> 'ok').
-<<<<<<< HEAD
 -spec(update_mirroring/1 :: (pid()) -> 'ok').
--spec(sync_mirrors/1 :: (pid()) -> 'ok' | rabbit_types:error('not_mirrored')).
--spec(cancel_sync_mirrors/1 :: (pid()) -> 'ok' | {'ok', 'not_syncing'}).
-=======
--spec(start_mirroring/1 :: (pid()) -> 'ok').
--spec(stop_mirroring/1 :: (pid()) -> 'ok').
 -spec(sync_mirrors/1 :: (rabbit_types:amqqueue() | pid()) -> 'ok' | rabbit_types:error('not_mirrored')).
 -spec(cancel_sync_mirrors/1 :: (rabbit_types:amqqueue() | pid()) -> 'ok' | {'ok', 'not_syncing'}).
->>>>>>> e4cfeb04
 
 -endif.
 
