--- conflicted
+++ resolved
@@ -109,13 +109,7 @@
 
 maybe_stop(X = #exchange{name = XName}) ->
     case federate(X) of
-<<<<<<< HEAD
         true  -> ok = rabbit_federation_link_sup_sup:stop_child(X),
-                 rabbit_federation_status:remove_exchange(XName);
-=======
-        true  -> rabbit_federation_link:stop(XName),
-                 ok = rabbit_federation_link_sup_sup:stop_child(X),
                  rabbit_federation_status:remove_exchange_or_queue(XName);
->>>>>>> 0790d8f1
         false -> ok
     end.