%% The contents of this file are subject to the Mozilla Public License
%% Version 1.1 (the "License"); you may not use this file except in
%% compliance with the License. You may obtain a copy of the License at
%% http://www.mozilla.org/MPL/
%%
%% Software distributed under the License is distributed on an "AS IS"
%% basis, WITHOUT WARRANTY OF ANY KIND, either express or implied. See the
%% License for the specific language governing rights and limitations
%% under the License.
%%
%% The Original Code is RabbitMQ.
%%
%% The Initial Developer of the Original Code is VMware, Inc.
%% Copyright (c) 2007-2010 VMware, Inc.  All rights reserved.
%%

%% @private
-module(amqp_direct_connection).

-include("amqp_client.hrl").

-behaviour(amqp_gen_connection).

-export([init/1, terminate/2, connect/4, do/2, open_channel_args/1, i/2,
         info_keys/0, handle_message/2, closing/3, channels_terminated/1]).

-record(state, {user,
                vhost,
                collector,
                closing_reason %% undefined | Reason
               }).

-define(INFO_KEYS, [type]).

%%---------------------------------------------------------------------------

init([]) ->
    {ok, #state{}}.

open_channel_args(#state{user = User, vhost = VHost, collector = Collector}) ->
    [User, VHost, Collector].

do(_Method, _State) ->
    ok.

handle_message(Msg, State) ->
    {stop, {unexpected_msg, Msg}, State}.

closing(_ChannelCloseType, Reason, State) ->
    {ok, State#state{closing_reason = Reason}}.

channels_terminated(State = #state{closing_reason = Reason,
                                   collector = Collector}) ->
    rabbit_queue_collector:delete_all(Collector),
    {stop, Reason, State}.

terminate(_Reason, _State) ->
    ok.

i(type, _State) -> direct;
i(Item, _State) -> throw({bad_argument, Item}).

info_keys() ->
    ?INFO_KEYS.

connect(AmqpParams, SIF, _ChMgr, State) ->
    try do_connect(AmqpParams, SIF, State) of
        Return -> Return
    catch _:Reason -> {error, Reason}
    end.

do_connect(#amqp_params{username = User, password = Pass, virtual_host = VHost},
           SIF, State) ->
    case lists:keymember(rabbit, 1, application:which_applications()) of
<<<<<<< HEAD
        true  -> ok;
        false -> exit(broker_not_found_in_vm)
    end,
    try rabbit_access_control:user_pass_login(User, Pass) of
        _ -> ok
    catch exit:#amqp_error{name = access_refused} -> exit(auth_failure)
    end,
    try rabbit_access_control:check_vhost_access(
        #user{username = User}, VHost) of
            _ -> ok
    catch exit:#amqp_error{name = access_refused} -> exit(access_refused)
    end,
    {ok, Collector} = SIF(),
    {ok, {rabbit_reader:server_properties(), 0,
          State#state{user = User,
                      vhost = VHost,
                      collector = Collector}}}.
=======
        true  -> rabbit_access_control:user_pass_login(User, Pass),
                 rabbit_access_control:check_vhost_access(
                     #user{username = User}, VHost),
                 {ok, Collector} = SIF(),
                 {ok, rabbit_reader:server_properties(), 0,
                  State#state{user = User,
                              vhost = VHost,
                              collector = Collector}};
        false -> {error, broker_not_found_in_vm}
    end.
>>>>>>> a843bdbb
<|MERGE_RESOLUTION|>--- conflicted
+++ resolved
@@ -72,7 +72,6 @@
 do_connect(#amqp_params{username = User, password = Pass, virtual_host = VHost},
            SIF, State) ->
     case lists:keymember(rabbit, 1, application:which_applications()) of
-<<<<<<< HEAD
         true  -> ok;
         false -> exit(broker_not_found_in_vm)
     end,
@@ -81,7 +80,7 @@
     catch exit:#amqp_error{name = access_refused} -> exit(auth_failure)
     end,
     try rabbit_access_control:check_vhost_access(
-        #user{username = User}, VHost) of
+            #user{username = User}, VHost) of
             _ -> ok
     catch exit:#amqp_error{name = access_refused} -> exit(access_refused)
     end,
@@ -89,16 +88,4 @@
     {ok, {rabbit_reader:server_properties(), 0,
           State#state{user = User,
                       vhost = VHost,
-                      collector = Collector}}}.
-=======
-        true  -> rabbit_access_control:user_pass_login(User, Pass),
-                 rabbit_access_control:check_vhost_access(
-                     #user{username = User}, VHost),
-                 {ok, Collector} = SIF(),
-                 {ok, rabbit_reader:server_properties(), 0,
-                  State#state{user = User,
-                              vhost = VHost,
-                              collector = Collector}};
-        false -> {error, broker_not_found_in_vm}
-    end.
->>>>>>> a843bdbb
+                      collector = Collector}}}.