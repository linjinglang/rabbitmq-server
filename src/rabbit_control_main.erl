--- conflicted
+++ resolved
@@ -633,28 +633,6 @@
                  [{timeout, Timeout}, to_bin_utf8, is_escaped]);
 
 action(list_queues, Node, Args, Opts, Inform, Timeout) ->
-<<<<<<< HEAD
-    Inform("Listing queues", []),
-    %% User options
-    [Online, Offline] = rabbit_cli:filter_opts(Opts, [?ONLINE_OPT, ?OFFLINE_OPT]),
-    VHostArg = list_to_binary(proplists:get_value(?VHOST_OPT, Opts)),
-    ArgAtoms = default_if_empty(Args, [name, messages]),
-
-    %% Data for emission
-    Nodes = nodes_in_cluster(Node, Timeout),
-    OnlineChunks = if Online -> length(Nodes); true -> 0 end,
-    OfflineChunks = if Offline -> 1; true -> 0 end,
-    ChunksOpt = {chunks, OnlineChunks + OfflineChunks},
-    TimeoutOpt = {timeout, Timeout},
-    EmissionRef = make_ref(),
-    EmissionRefOpt = {ref, EmissionRef},
-
-    _ = Online andalso start_emission(Node, {rabbit_amqqueue, emit_info_all, [Nodes, VHostArg, ArgAtoms]},
-                                      [TimeoutOpt, EmissionRefOpt]),
-    _ = Offline andalso start_emission(Node, {rabbit_amqqueue, emit_info_down, [VHostArg, ArgAtoms]},
-                                       [TimeoutOpt, EmissionRefOpt]),
-    display_emission_result(EmissionRef, ArgAtoms, [ChunksOpt, TimeoutOpt]);
-=======
     case rabbit_cli:mutually_exclusive_flags(
            Opts, all, [{?ONLINE_OPT, online}
                       ,{?OFFLINE_OPT, offline}
@@ -663,12 +641,39 @@
             Inform("Listing queues", []),
             VHostArg = list_to_binary(proplists:get_value(?VHOST_OPT, Opts)),
             ArgAtoms = default_if_empty(Args, [name, messages]),
-            call(Node, {rabbit_amqqueue, info_all, [VHostArg, ArgAtoms, Filter]},
-                 ArgAtoms, Timeout);
+	    
+	    %% Data for emission
+	    Nodes = nodes_in_cluster(Node, Timeout),
+	    ChunksOpt = {chunks, get_number_of_chunks(Filter, Nodes)},
+	    TimeoutOpt = {timeout, Timeout},
+	    EmissionRef = make_ref(),
+	    EmissionRefOpt = {ref, EmissionRef},
+	    
+	    case Filter of
+		all ->
+		    start_emission(Node, {rabbit_amqqueue, emit_info_all,
+					  [Nodes, VHostArg, ArgAtoms]},
+				   [TimeoutOpt, EmissionRefOpt]),
+		    start_emission(Node, {rabbit_amqqueue, emit_info_down,
+					  [VHostArg, ArgAtoms]},
+				   [TimeoutOpt, EmissionRefOpt]);
+		online ->
+		    start_emission(Node, {rabbit_amqqueue, emit_info_all,
+					  [Nodes, VHostArg, ArgAtoms]},
+				   [TimeoutOpt, EmissionRefOpt]);
+		offline ->
+		    start_emission(Node, {rabbit_amqqueue, emit_info_down,
+					  [VHostArg, ArgAtoms]},
+				   [TimeoutOpt, EmissionRefOpt]);
+		local ->
+		    start_emission(Node, {rabbit_amqqueue, emit_info_local,
+					  [VHostArg, ArgAtoms]},
+				   [TimeoutOpt, EmissionRefOpt])
+	    end,
+	    display_emission_result(EmissionRef, ArgAtoms, [ChunksOpt, TimeoutOpt]);
         {error, ErrStr} ->
             {error_string, ErrStr}
     end;
->>>>>>> c2bd22cd
 
 action(list_exchanges, Node, Args, Opts, Inform, Timeout) ->
     Inform("Listing exchanges", []),
@@ -1009,4 +1014,13 @@
         Status ->
             {_, As} = lists:keyfind(alarms, 1, Status),
             {Name, As}
-    end.+    end.
+
+get_number_of_chunks(all, Nodes) ->
+    length(Nodes) + 1;
+get_number_of_chunks(online, Nodes) ->
+    length(Nodes);
+get_number_of_chunks(offline, _) ->
+    1;
+get_number_of_chunks(local, _) ->
+    1.