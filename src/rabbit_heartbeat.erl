%%   The contents of this file are subject to the Mozilla Public License
%%   Version 1.1 (the "License"); you may not use this file except in
%%   compliance with the License. You may obtain a copy of the License at
%%   http://www.mozilla.org/MPL/
%%
%%   Software distributed under the License is distributed on an "AS IS"
%%   basis, WITHOUT WARRANTY OF ANY KIND, either express or implied. See the
%%   License for the specific language governing rights and limitations
%%   under the License.
%%
%%   The Original Code is RabbitMQ.
%%
%%   The Initial Developers of the Original Code are LShift Ltd,
%%   Cohesive Financial Technologies LLC, and Rabbit Technologies Ltd.
%%
%%   Portions created before 22-Nov-2008 00:00:00 GMT by LShift Ltd,
%%   Cohesive Financial Technologies LLC, or Rabbit Technologies Ltd
%%   are Copyright (C) 2007-2008 LShift Ltd, Cohesive Financial
%%   Technologies LLC, and Rabbit Technologies Ltd.
%%
%%   Portions created by LShift Ltd are Copyright (C) 2007-2010 LShift
%%   Ltd. Portions created by Cohesive Financial Technologies LLC are
%%   Copyright (C) 2007-2010 Cohesive Financial Technologies
%%   LLC. Portions created by Rabbit Technologies Ltd are Copyright
%%   (C) 2007-2010 Rabbit Technologies Ltd.
%%
%%   All Rights Reserved.
%%
%%   Contributor(s): ______________________________________.
%%

-module(rabbit_heartbeat).

-include("rabbit.hrl").

<<<<<<< HEAD
-export([start_heartbeat/3,
         start_heartbeat_sender/2,
         start_heartbeat_receiver/2]).

start_heartbeat(_Sup, _Sock, 0) ->
    none;
start_heartbeat(Sup, Sock, TimeoutSec) ->
    {ok, _Sender} =
        supervisor:start_child(
          Sup, {heartbeat_sender,
                {?MODULE, start_heartbeat_sender, [Sock, TimeoutSec]},
                transient, ?MAX_WAIT, worker, [rabbit_heartbeat]}),
    {ok, _Receiver} =
        supervisor:start_child(
          Sup, {heartbeat_receiver,
                {?MODULE, start_heartbeat_receiver, [Sock, TimeoutSec]},
                transient, ?MAX_WAIT, worker, [rabbit_heartbeat]}),
    ok.

start_heartbeat_sender(Sock, TimeoutSec) ->
    %% the 'div 2' is there so that we don't end up waiting for nearly
    %% 2 * TimeoutSec before sending a heartbeat in the boundary case
    %% where the last message was sent just after a heartbeat.
    {ok, proc_lib:spawn_link(
           fun () -> heartbeater(Sock, TimeoutSec * 1000 div 2,
                                 send_oct, 0,
                                 fun () ->
                                         catch rabbit_net:send(Sock, rabbit_binary_generator:build_heartbeat_frame()),
                                         continue
                                 end)
           end)}.

start_heartbeat_receiver(Sock, TimeoutSec) ->
    %% we check for incoming data every interval, and time out after
    %% two checks with no change. As a result we will time out between
    %% 2 and 3 intervals after the last data has been received.
    {ok, proc_lib:spawn_link(
           fun () -> heartbeater(Sock, TimeoutSec * 1000,
                                 recv_oct, 1,
                                 fun () -> exit(timeout) end)
           end)}.
=======
%%----------------------------------------------------------------------------

-ifdef(use_specs).

-spec(start_heartbeat/2 :: (rabbit_net:socket(), non_neg_integer()) ->
                                rabbit_types:maybe({pid(), pid()})).

-endif.

%%----------------------------------------------------------------------------

start_heartbeat(_Sock, 0) ->
    none;
start_heartbeat(Sock, TimeoutSec) ->
    Parent = self(),
    %% the 'div 2' is there so that we don't end up waiting for nearly
    %% 2 * TimeoutSec before sending a heartbeat in the boundary case
    %% where the last message was sent just after a heartbeat.
    Sender =
        spawn_link(fun () -> heartbeater({Sock, TimeoutSec * 1000 div 2,
                                          send_oct, 0,
                                          fun () ->
                                                  catch rabbit_net:send(Sock, rabbit_binary_generator:build_heartbeat_frame()),
                                                  continue
                                          end}, Parent) end),
    %% we check for incoming data every interval, and time out after
    %% two checks with no change. As a result we will time out between
    %% 2 and 3 intervals after the last data has been received.
    Receiver =
        spawn_link(fun () -> heartbeater({Sock, TimeoutSec * 1000,
                                          recv_oct, 1,
                                          fun () ->
                                                  Parent ! timeout,
                                                  stop
                                          end}, Parent) end),
    {Sender, Receiver}.
>>>>>>> 2efd9f8a

heartbeater(Params, Parent) ->
    heartbeater(Params, erlang:monitor(process, Parent), {0, 0}).

<<<<<<< HEAD
heartbeater(Sock, TimeoutMillisec, StatName, Threshold, Handler) ->
    Heartbeat =
        fun (F) ->
                fun ({StatVal, SameCount}) ->
                        receive
                            Other -> exit({unexpected_message, Other})
                        after TimeoutMillisec ->
                                case rabbit_net:getstat(Sock, [StatName]) of
                                    {ok, [{StatName, NewStatVal}]} ->
                                        if NewStatVal =/= StatVal ->
                                                F({NewStatVal, 0});
                                           SameCount < Threshold ->
                                                F({NewStatVal, SameCount + 1});
                                           true ->
                                                continue = Handler(),
                                                F({NewStatVal, 0})
                                        end;
                                    {error, einval} ->
                                        %% the socket is dead, most
                                        %% likely because the
                                        %% connection is being shut
                                        %% down -> terminate
                                        ok;
                                    {error, Reason} ->
                                        exit({cannot_get_socket_stats, Reason})
                                end
                        end
                end
        end,
    (y(Heartbeat))({0, 0}).
=======
heartbeater({Sock, TimeoutMillisec, StatName, Threshold, Handler} = Params,
            MonitorRef, {StatVal, SameCount}) ->
    receive
        {'DOWN', MonitorRef, process, _Object, _Info} ->
            ok;
        Other ->
            exit({unexpected_message, Other})
    after TimeoutMillisec ->
            case rabbit_net:getstat(Sock, [StatName]) of
                {ok, [{StatName, NewStatVal}]} ->
                    Recurse = fun (V) -> heartbeater(Params, MonitorRef, V) end,
                    if NewStatVal =/= StatVal ->
                            Recurse({NewStatVal, 0});
                       SameCount < Threshold ->
                            Recurse({NewStatVal, SameCount + 1});
                       true ->
                            case Handler() of
                                stop     -> ok;
                                continue -> Recurse({NewStatVal, 0})
                            end
                    end;
                {error, einval} ->
                    %% the socket is dead, most likely because the
                    %% connection is being shut down -> terminate
                    ok;
                {error, Reason} ->
                    exit({cannot_get_socket_stats, Reason})
            end
    end.
>>>>>>> 2efd9f8a
<|MERGE_RESOLUTION|>--- conflicted
+++ resolved
@@ -31,124 +31,69 @@
 
 -module(rabbit_heartbeat).
 
--include("rabbit.hrl").
-
-<<<<<<< HEAD
 -export([start_heartbeat/3,
          start_heartbeat_sender/2,
          start_heartbeat_receiver/2]).
 
+-include("rabbit.hrl").
+
+%%----------------------------------------------------------------------------
+
+-ifdef(use_specs).
+
+-spec(start_heartbeat/3 :: (pid(), rabbit_net:socket(), non_neg_integer()) ->
+                                rabbit_types:maybe({pid(), pid()})).
+-spec(start_heartbeat_sender/2 :: (rabbit_net:socket(), non_neg_integer()) ->
+                                       rabbit_types:ok(pid())).
+-spec(start_heartbeat_receiver/2 :: (rabbit_net:socket(), non_neg_integer()) ->
+                                         rabbit_types:ok(pid())).
+
+-endif.
+
+%%----------------------------------------------------------------------------
+
 start_heartbeat(_Sup, _Sock, 0) ->
     none;
 start_heartbeat(Sup, Sock, TimeoutSec) ->
-    {ok, _Sender} =
+    {ok, Sender} =
         supervisor:start_child(
           Sup, {heartbeat_sender,
                 {?MODULE, start_heartbeat_sender, [Sock, TimeoutSec]},
                 transient, ?MAX_WAIT, worker, [rabbit_heartbeat]}),
-    {ok, _Receiver} =
+    {ok, Receiver} =
         supervisor:start_child(
           Sup, {heartbeat_receiver,
                 {?MODULE, start_heartbeat_receiver, [Sock, TimeoutSec]},
                 transient, ?MAX_WAIT, worker, [rabbit_heartbeat]}),
-    ok.
+    {Sender, Receiver}.
 
 start_heartbeat_sender(Sock, TimeoutSec) ->
     %% the 'div 2' is there so that we don't end up waiting for nearly
     %% 2 * TimeoutSec before sending a heartbeat in the boundary case
     %% where the last message was sent just after a heartbeat.
+    Parent = self(),
     {ok, proc_lib:spawn_link(
-           fun () -> heartbeater(Sock, TimeoutSec * 1000 div 2,
+           fun () -> heartbeater({Sock, TimeoutSec * 1000 div 2,
                                  send_oct, 0,
                                  fun () ->
                                          catch rabbit_net:send(Sock, rabbit_binary_generator:build_heartbeat_frame()),
                                          continue
-                                 end)
+                                 end}, Parent)
            end)}.
 
 start_heartbeat_receiver(Sock, TimeoutSec) ->
     %% we check for incoming data every interval, and time out after
     %% two checks with no change. As a result we will time out between
     %% 2 and 3 intervals after the last data has been received.
+    Parent = self(),
     {ok, proc_lib:spawn_link(
-           fun () -> heartbeater(Sock, TimeoutSec * 1000,
+           fun () -> heartbeater({Sock, TimeoutSec * 1000,
                                  recv_oct, 1,
-                                 fun () -> exit(timeout) end)
-           end)}.
-=======
-%%----------------------------------------------------------------------------
-
--ifdef(use_specs).
-
--spec(start_heartbeat/2 :: (rabbit_net:socket(), non_neg_integer()) ->
-                                rabbit_types:maybe({pid(), pid()})).
-
--endif.
-
-%%----------------------------------------------------------------------------
-
-start_heartbeat(_Sock, 0) ->
-    none;
-start_heartbeat(Sock, TimeoutSec) ->
-    Parent = self(),
-    %% the 'div 2' is there so that we don't end up waiting for nearly
-    %% 2 * TimeoutSec before sending a heartbeat in the boundary case
-    %% where the last message was sent just after a heartbeat.
-    Sender =
-        spawn_link(fun () -> heartbeater({Sock, TimeoutSec * 1000 div 2,
-                                          send_oct, 0,
-                                          fun () ->
-                                                  catch rabbit_net:send(Sock, rabbit_binary_generator:build_heartbeat_frame()),
-                                                  continue
-                                          end}, Parent) end),
-    %% we check for incoming data every interval, and time out after
-    %% two checks with no change. As a result we will time out between
-    %% 2 and 3 intervals after the last data has been received.
-    Receiver =
-        spawn_link(fun () -> heartbeater({Sock, TimeoutSec * 1000,
-                                          recv_oct, 1,
-                                          fun () ->
-                                                  Parent ! timeout,
-                                                  stop
-                                          end}, Parent) end),
-    {Sender, Receiver}.
->>>>>>> 2efd9f8a
+                                 fun () -> exit(timeout) end}, Parent) end)}.
 
 heartbeater(Params, Parent) ->
     heartbeater(Params, erlang:monitor(process, Parent), {0, 0}).
 
-<<<<<<< HEAD
-heartbeater(Sock, TimeoutMillisec, StatName, Threshold, Handler) ->
-    Heartbeat =
-        fun (F) ->
-                fun ({StatVal, SameCount}) ->
-                        receive
-                            Other -> exit({unexpected_message, Other})
-                        after TimeoutMillisec ->
-                                case rabbit_net:getstat(Sock, [StatName]) of
-                                    {ok, [{StatName, NewStatVal}]} ->
-                                        if NewStatVal =/= StatVal ->
-                                                F({NewStatVal, 0});
-                                           SameCount < Threshold ->
-                                                F({NewStatVal, SameCount + 1});
-                                           true ->
-                                                continue = Handler(),
-                                                F({NewStatVal, 0})
-                                        end;
-                                    {error, einval} ->
-                                        %% the socket is dead, most
-                                        %% likely because the
-                                        %% connection is being shut
-                                        %% down -> terminate
-                                        ok;
-                                    {error, Reason} ->
-                                        exit({cannot_get_socket_stats, Reason})
-                                end
-                        end
-                end
-        end,
-    (y(Heartbeat))({0, 0}).
-=======
 heartbeater({Sock, TimeoutMillisec, StatName, Threshold, Handler} = Params,
             MonitorRef, {StatVal, SameCount}) ->
     receive
@@ -166,7 +111,6 @@
                             Recurse({NewStatVal, SameCount + 1});
                        true ->
                             case Handler() of
-                                stop     -> ok;
                                 continue -> Recurse({NewStatVal, 0})
                             end
                     end;
@@ -177,5 +121,4 @@
                 {error, Reason} ->
                     exit({cannot_get_socket_stats, Reason})
             end
-    end.
->>>>>>> 2efd9f8a
+    end.