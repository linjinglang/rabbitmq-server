%% The contents of this file are subject to the Mozilla Public License
%% Version 1.1 (the "License"); you may not use this file except in
%% compliance with the License. You may obtain a copy of the License
%% at http://www.mozilla.org/MPL/
%%
%% Software distributed under the License is distributed on an "AS IS"
%% basis, WITHOUT WARRANTY OF ANY KIND, either express or implied. See
%% the License for the specific language governing rights and
%% limitations under the License.
%%
%% The Original Code is RabbitMQ.
%%
%% The Initial Developer of the Original Code is GoPivotal, Inc.
%% Copyright (c) 2007-2014 GoPivotal, Inc.  All rights reserved.
%%

-module(rabbit_cli).
-include("rabbit_cli.hrl").

<<<<<<< HEAD
-export([main/3, start_distribution/0, start_distribution/1,
         parse_arguments/4]).
=======
-export([main/3, parse_arguments/4, rpc_call/4]).
>>>>>>> 5d9cee33

%%----------------------------------------------------------------------------

-ifdef(use_specs).

-type(optdef() :: flag | {option, string()}).
-type(parse_result() :: {'ok', {atom(), [{string(), string()}], [string()]}} |
                        'no_command').


-spec(main/3 :: (fun (([string()], string()) -> parse_result()),
                     fun ((atom(), atom(), [any()], [any()]) -> any()),
                         atom()) -> no_return()).
-spec(start_distribution/0 :: () -> {'ok', pid()} | {'error', any()}).
-spec(start_distribution/1 :: (string()) -> {'ok', pid()} | {'error', any()}).
-spec(usage/1 :: (atom()) -> no_return()).
-spec(parse_arguments/4 ::
        ([{atom(), [{string(), optdef()}]} | atom()],
         [{string(), optdef()}], string(), [string()]) -> parse_result()).
-spec(rpc_call/4 :: (node(), atom(), atom(), [any()]) -> any()).

-endif.

%%----------------------------------------------------------------------------

main(ParseFun, DoFun, UsageMod) ->
    error_logger:tty(false),
    start_distribution(),
    {ok, [[NodeStr|_]|_]} = init:get_argument(nodename),
    {Command, Opts, Args} =
        case ParseFun(init:get_plain_arguments(), NodeStr) of
            {ok, Res}  -> Res;
            no_command -> print_error("could not recognise command", []),
                          usage(UsageMod)
        end,
    Node = proplists:get_value(?NODE_OPT, Opts),
    PrintInvalidCommandError =
        fun () ->
                print_error("invalid command '~s'",
                            [string:join([atom_to_list(Command) | Args], " ")])
        end,

    %% The reason we don't use a try/catch here is that rpc:call turns
    %% thrown errors into normal return values
    case catch DoFun(Command, Node, Args, Opts) of
        ok ->
            rabbit_misc:quit(0);
        {'EXIT', {function_clause, [{?MODULE, action, _}    | _]}} -> %% < R15
            PrintInvalidCommandError(),
            usage(UsageMod);
        {'EXIT', {function_clause, [{?MODULE, action, _, _} | _]}} -> %% >= R15
            PrintInvalidCommandError(),
            usage(UsageMod);
        {error, {missing_dependencies, Missing, Blame}} ->
            print_error("dependent plugins ~p not found; used by ~p.",
                        [Missing, Blame]),
            rabbit_misc:quit(2);
        {'EXIT', {badarg, _}} ->
            print_error("invalid parameter: ~p", [Args]),
            usage(UsageMod);
        {error, {Problem, Reason}} when is_atom(Problem), is_binary(Reason) ->
            %% We handle this common case specially to avoid ~p since
            %% that has i18n issues
            print_error("~s: ~s", [Problem, Reason]),
            rabbit_misc:quit(2);
        {error, Reason} ->
            print_error("~p", [Reason]),
            rabbit_misc:quit(2);
        {error_string, Reason} ->
            print_error("~s", [Reason]),
            rabbit_misc:quit(2);
        {badrpc, {'EXIT', Reason}} ->
            print_error("~p", [Reason]),
            rabbit_misc:quit(2);
        {badrpc, Reason} ->
            print_error("unable to connect to node ~w: ~w", [Node, Reason]),
            print_badrpc_diagnostics([Node]),
            rabbit_misc:quit(2);
        {badrpc_multi, Reason, Nodes} ->
            print_error("unable to connect to nodes ~p: ~w", [Nodes, Reason]),
            print_badrpc_diagnostics(Nodes),
            rabbit_misc:quit(2);
        Other ->
            print_error("~p", [Other]),
            rabbit_misc:quit(2)
    end.

start_distribution() ->
    start_distribution(list_to_atom(
                         rabbit_misc:format("rabbitmq-cli-~s", [os:getpid()]))).

start_distribution(Name) ->
    rabbit_nodes:ensure_epmd(),
    net_kernel:start([Name, name_type()]).

name_type() ->
    case os:getenv("RABBITMQ_USE_LONGNAME") of
        "true" -> longnames;
        _      -> shortnames
    end.

usage(Mod) ->
    io:format("~s", [Mod:usage()]),
    rabbit_misc:quit(1).

%%----------------------------------------------------------------------------

parse_arguments(Commands, GlobalDefs, NodeOpt, CmdLine) ->
    case parse_arguments(Commands, GlobalDefs, CmdLine) of
        {ok, {Cmd, Opts0, Args}} ->
            Opts = [case K of
                        NodeOpt -> {NodeOpt, rabbit_nodes:make(V)};
                        _       -> {K, V}
                    end || {K, V} <- Opts0],
            {ok, {Cmd, Opts, Args}};
        E ->
            E
    end.

%% Takes:
%%    * A list of [{atom(), [{string(), optdef()]} | atom()], where the atom()s
%%      are the accepted commands and the optional [string()] is the list of
%%      accepted options for that command
%%    * A list [{string(), optdef()}] of options valid for all commands
%%    * The list of arguments given by the user
%%
%% Returns either {ok, {atom(), [{string(), string()}], [string()]} which are
%% respectively the command, the key-value pairs of the options and the leftover
%% arguments; or no_command if no command could be parsed.
parse_arguments(Commands, GlobalDefs, As) ->
    lists:foldl(maybe_process_opts(GlobalDefs, As), no_command, Commands).

maybe_process_opts(GDefs, As) ->
    fun({C, Os}, no_command) ->
            process_opts(atom_to_list(C), dict:from_list(GDefs ++ Os), As);
       (C, no_command) ->
            (maybe_process_opts(GDefs, As))({C, []}, no_command);
       (_, {ok, Res}) ->
            {ok, Res}
    end.

process_opts(C, Defs, As0) ->
    KVs0 = dict:map(fun (_, flag)        -> false;
                        (_, {option, V}) -> V
                    end, Defs),
    process_opts(Defs, C, As0, not_found, KVs0, []).

%% Consume flags/options until you find the correct command. If there are no
%% arguments or the first argument is not the command we're expecting, fail.
%% Arguments to this are: definitions, cmd we're looking for, args we
%% haven't parsed, whether we have found the cmd, options we've found,
%% plain args we've found.
process_opts(_Defs, C, [], found, KVs, Outs) ->
    {ok, {list_to_atom(C), dict:to_list(KVs), lists:reverse(Outs)}};
process_opts(_Defs, _C, [], not_found, _, _) ->
    no_command;
process_opts(Defs, C, [A | As], Found, KVs, Outs) ->
    OptType = case dict:find(A, Defs) of
                  error             -> none;
                  {ok, flag}        -> flag;
                  {ok, {option, _}} -> option
              end,
    case {OptType, C, Found} of
        {flag, _, _}     -> process_opts(
                              Defs, C, As, Found, dict:store(A, true, KVs),
                              Outs);
        {option, _, _}   -> case As of
                                []        -> no_command;
                                [V | As1] -> process_opts(
                                               Defs, C, As1, Found,
                                               dict:store(A, V, KVs), Outs)
                            end;
        {none, A, _}     -> process_opts(Defs, C, As, found, KVs, Outs);
        {none, _, found} -> process_opts(Defs, C, As, found, KVs, [A | Outs]);
        {none, _, _}     -> no_command
    end.

%%----------------------------------------------------------------------------

fmt_stderr(Format, Args) -> rabbit_misc:format_stderr(Format ++ "~n", Args).

print_error(Format, Args) -> fmt_stderr("Error: " ++ Format, Args).

print_badrpc_diagnostics(Nodes) ->
    fmt_stderr(rabbit_nodes:diagnostics(Nodes), []).

%% If the server we are talking to has non-standard net_ticktime, and
%% our connection lasts a while, we could get disconnected because of
%% a timeout unless we set our ticktime to be the same. So let's do
%% that.
rpc_call(Node, Mod, Fun, Args) ->
    case rpc:call(Node, net_kernel, get_net_ticktime, [], ?RPC_TIMEOUT) of
        {badrpc, _} = E -> E;
        Time            -> net_kernel:set_net_ticktime(Time, 0),
                           rpc:call(Node, Mod, Fun, Args, ?RPC_TIMEOUT)
    end.<|MERGE_RESOLUTION|>--- conflicted
+++ resolved
@@ -17,12 +17,8 @@
 -module(rabbit_cli).
 -include("rabbit_cli.hrl").
 
-<<<<<<< HEAD
 -export([main/3, start_distribution/0, start_distribution/1,
-         parse_arguments/4]).
-=======
--export([main/3, parse_arguments/4, rpc_call/4]).
->>>>>>> 5d9cee33
+         parse_arguments/4, rpc_call/4]).
 
 %%----------------------------------------------------------------------------
 
