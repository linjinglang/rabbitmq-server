--- conflicted
+++ resolved
@@ -23,7 +23,7 @@
          status/0, is_running/0, alarms/0,
          is_running/1, environment/0, rotate_logs/0, force_event_refresh/1,
          start_fhc/0]).
-<<<<<<< HEAD
+
 -export([start/2, stop/1, prep_stop/1]).
 -export([start_apps/1, start_apps/2, stop_apps/1]).
 -export([log_locations/0, config_files/0, decrypt_config/2]). %% for testing and mgmt-agent
@@ -33,11 +33,6 @@
 -export([start_logger/0]).
 
 -endif.
-=======
--export([start/2, stop/1]).
--export([start_apps/1, start_apps/2, stop_apps/1]).
--export([log_location/1, config_files/0, decrypt_config/2]). %% for testing and mgmt-agent
->>>>>>> 7da27f3d
 
 %%---------------------------------------------------------------------------
 %% Boot steps.
@@ -236,11 +231,7 @@
 
 %%----------------------------------------------------------------------------
 
-<<<<<<< HEAD
-=======
--type file_suffix() :: binary().
 -type restart_type() :: 'permanent' | 'transient' | 'temporary'.
->>>>>>> 7da27f3d
 %% this really should be an abstract type
 -type log_location() :: string().
 -type param() :: atom().
@@ -277,12 +268,8 @@
 -spec boot_delegate() -> 'ok'.
 -spec recover() -> 'ok'.
 -spec start_apps([app_name()]) -> 'ok'.
-<<<<<<< HEAD
 -spec start_apps([app_name()],
-                 #{app_name() => permanent|transient|temporary}) -> 'ok'.
-=======
--spec start_apps([app_name()], [{app_name(), restart_type()}]) -> 'ok'.
->>>>>>> 7da27f3d
+                 #{app_name() => restart_type()}) -> 'ok'.
 -spec stop_apps([app_name()]) -> 'ok'.
 
 %%----------------------------------------------------------------------------
@@ -519,15 +506,9 @@
     ok.
 
 start_apps(Apps) ->
-<<<<<<< HEAD
     start_apps(Apps, #{}).
 
-start_apps(Apps, AppModes) ->
-=======
-    start_apps(Apps, []).
-
 start_apps(Apps, RestartTypes) ->
->>>>>>> 7da27f3d
     app_utils:load_applications(Apps),
 
     ConfigEntryDecoder = case application:get_env(rabbit, config_entry_decoder) of
@@ -568,11 +549,7 @@
     end,
     ok = app_utils:start_applications(OrderedApps,
                                       handle_app_error(could_not_start),
-<<<<<<< HEAD
-                                      AppModes).
-=======
                                       RestartTypes).
->>>>>>> 7da27f3d
 
 %% This function retrieves the correct IoDevice for requesting
 %% input. The problem with using the default IoDevice is that
