%%   The contents of this file are subject to the Mozilla Public License
%%   Version 1.1 (the "License"); you may not use this file except in
%%   compliance with the License. You may obtain a copy of the License at
%%   http://www.mozilla.org/MPL/
%%
%%   Software distributed under the License is distributed on an "AS IS"
%%   basis, WITHOUT WARRANTY OF ANY KIND, either express or implied. See the
%%   License for the specific language governing rights and limitations
%%   under the License.
%%
%%   The Original Code is RabbitMQ.
%%
%%   The Initial Developers of the Original Code are LShift Ltd,
%%   Cohesive Financial Technologies LLC, and Rabbit Technologies Ltd.
%%
%%   Portions created before 22-Nov-2008 00:00:00 GMT by LShift Ltd,
%%   Cohesive Financial Technologies LLC, or Rabbit Technologies Ltd
%%   are Copyright (C) 2007-2008 LShift Ltd, Cohesive Financial
%%   Technologies LLC, and Rabbit Technologies Ltd.
%%
%%   Portions created by LShift Ltd are Copyright (C) 2007-2010 LShift
%%   Ltd. Portions created by Cohesive Financial Technologies LLC are
%%   Copyright (C) 2007-2010 Cohesive Financial Technologies
%%   LLC. Portions created by Rabbit Technologies Ltd are Copyright
%%   (C) 2007-2010 Rabbit Technologies Ltd.
%%
%%   All Rights Reserved.
%%
%%   Contributor(s): ______________________________________.
%%

-module(rabbit_channel).
-include("rabbit_framing.hrl").
-include("rabbit.hrl").

-behaviour(gen_server2).

-export([start_link/6, do/2, do/3, shutdown/1]).
-export([send_command/2, deliver/4, conserve_memory/2, flushed/2]).
-export([list/0, info_keys/0, info/1, info/2, info_all/0, info_all/1]).

-export([flow_timeout/2]).

-export([init/1, terminate/2, code_change/3,
         handle_call/3, handle_cast/2, handle_info/2, handle_pre_hibernate/1]).

-record(ch, {state, channel, reader_pid, writer_pid, limiter_pid,
             transaction_id, tx_participants, next_tag,
             uncommitted_ack_q, unacked_message_q,
             username, virtual_host, most_recently_declared_queue,
             consumer_mapping, blocking, queue_collector_pid, flow}).

-record(flow, {server, client, pending}).

-define(MAX_PERMISSION_CACHE_SIZE, 12).
-define(FLOW_OK_TIMEOUT, 10000). %% 10 seconds

-define(INFO_KEYS,
        [pid,
         connection,
         number,
         user,
         vhost,
         transactional,
         consumer_count,
         messages_unacknowledged,
         acks_uncommitted,
         prefetch_count]).

%%----------------------------------------------------------------------------

-ifdef(use_specs).

-type(ref() :: any()).

-spec(start_link/6 ::
      (channel_number(), pid(), pid(), username(), vhost(), pid()) -> pid()).
-spec(do/2 :: (pid(), amqp_method_record()) -> 'ok').
-spec(do/3 :: (pid(), amqp_method_record(), maybe(content())) -> 'ok').
-spec(shutdown/1 :: (pid()) -> 'ok').
-spec(send_command/2 :: (pid(), amqp_method()) -> 'ok').
-spec(deliver/4 :: (pid(), ctag(), boolean(), qmsg()) -> 'ok').
-spec(conserve_memory/2 :: (pid(), boolean()) -> 'ok').
-spec(flushed/2 :: (pid(), pid()) -> 'ok').
-spec(flow_timeout/2 :: (pid(), ref()) -> 'ok').
-spec(list/0 :: () -> [pid()]).
-spec(info_keys/0 :: () -> [info_key()]).
-spec(info/1 :: (pid()) -> [info()]).
-spec(info/2 :: (pid(), [info_key()]) -> [info()]).
-spec(info_all/0 :: () -> [[info()]]).
-spec(info_all/1 :: ([info_key()]) -> [[info()]]).

-endif.

%%----------------------------------------------------------------------------

start_link(Channel, ReaderPid, WriterPid, Username, VHost, CollectorPid) ->
    {ok, Pid} = gen_server2:start_link(
                  ?MODULE, [Channel, ReaderPid, WriterPid,
                            Username, VHost, CollectorPid], []),
    Pid.

do(Pid, Method) ->
    do(Pid, Method, none).

do(Pid, Method, Content) ->
    gen_server2:cast(Pid, {method, Method, Content}).

shutdown(Pid) ->
    gen_server2:cast(Pid, terminate).

send_command(Pid, Msg) ->
    gen_server2:cast(Pid,  {command, Msg}).

deliver(Pid, ConsumerTag, AckRequired, Msg) ->
    gen_server2:cast(Pid, {deliver, ConsumerTag, AckRequired, Msg}).

conserve_memory(Pid, Conserve) ->
    gen_server2:pcast(Pid, 8, {conserve_memory, Conserve}).

flushed(Pid, QPid) ->
    gen_server2:cast(Pid, {flushed, QPid}).

flow_timeout(Pid, Ref) ->
    gen_server2:pcast(Pid, 7, {flow_timeout, Ref}).

list() ->
    pg_local:get_members(rabbit_channels).

info_keys() -> ?INFO_KEYS.

info(Pid) ->
    gen_server2:pcall(Pid, 9, info, infinity).

info(Pid, Items) ->
    case gen_server2:pcall(Pid, 9, {info, Items}, infinity) of
        {ok, Res}      -> Res;
        {error, Error} -> throw(Error)
    end.

info_all() ->
    rabbit_misc:filter_exit_map(fun (C) -> info(C) end, list()).

info_all(Items) ->
    rabbit_misc:filter_exit_map(fun (C) -> info(C, Items) end, list()).

%%---------------------------------------------------------------------------

init([Channel, ReaderPid, WriterPid, Username, VHost, CollectorPid]) ->
    process_flag(trap_exit, true),
    link(WriterPid),
    ok = pg_local:join(rabbit_channels, self()),
    {ok, #ch{state                   = starting,
             channel                 = Channel,
             reader_pid              = ReaderPid,
             writer_pid              = WriterPid,
             limiter_pid             = undefined,
             transaction_id          = none,
             tx_participants         = sets:new(),
             next_tag                = 1,
             uncommitted_ack_q       = queue:new(),
             unacked_message_q       = queue:new(),
             username                = Username,
             virtual_host            = VHost,
             most_recently_declared_queue = <<>>,
             consumer_mapping        = dict:new(),
             blocking                = dict:new(),
             queue_collector_pid     = CollectorPid,
             flow                    = #flow{server = true, client = true,
                                             pending = none}},
     hibernate,
     {backoff, ?HIBERNATE_AFTER_MIN, ?HIBERNATE_AFTER_MIN, ?DESIRED_HIBERNATE}}.

handle_call(info, _From, State) ->
    reply(infos(?INFO_KEYS, State), State);

handle_call({info, Items}, _From, State) ->
    try
        reply({ok, infos(Items, State)}, State)
    catch Error -> reply({error, Error}, State)
    end;

handle_call(_Request, _From, State) ->
    noreply(State).

handle_cast({method, Method, Content}, State) ->
    try handle_method(Method, Content, State) of
        {reply, Reply, NewState} ->
            ok = rabbit_writer:send_command(NewState#ch.writer_pid, Reply),
            noreply(NewState);
        {noreply, NewState} ->
            noreply(NewState);
        stop ->
            {stop, normal, State#ch{state = terminating}}
    catch
        exit:Reason = #amqp_error{} ->
            MethodName = rabbit_misc:method_record_type(Method),
            {stop, normal, terminating(Reason#amqp_error{method = MethodName},
                                       State)};
        exit:normal ->
            {stop, normal, State};
        _:Reason ->
            {stop, {Reason, erlang:get_stacktrace()}, State}
    end;

handle_cast({flushed, QPid}, State) ->
    {noreply, queue_blocked(QPid, State)};

handle_cast(terminate, State) ->
    {stop, normal, State};

handle_cast({command, Msg}, State = #ch{writer_pid = WriterPid}) ->
    ok = rabbit_writer:send_command(WriterPid, Msg),
    noreply(State);

handle_cast({deliver, ConsumerTag, AckRequired, Msg},
            State = #ch{writer_pid = WriterPid,
                        next_tag = DeliveryTag}) ->
    State1 = lock_message(AckRequired, {DeliveryTag, ConsumerTag, Msg}, State),
    ok = internal_deliver(WriterPid, true, ConsumerTag, DeliveryTag, Msg),
    noreply(State1#ch{next_tag = DeliveryTag + 1});

handle_cast({conserve_memory, true}, State = #ch{state = starting}) ->
    noreply(State);
handle_cast({conserve_memory, false}, State = #ch{state = starting}) ->
    ok = rabbit_writer:send_command(State#ch.writer_pid, #'channel.open_ok'{}),
    noreply(State#ch{state = running});
handle_cast({conserve_memory, Conserve}, State = #ch{state = running}) ->
    flow_control(not Conserve, State);
handle_cast({conserve_memory, _Conserve}, State) ->
    noreply(State);

handle_cast({flow_timeout, Ref},
            State = #ch{flow = #flow{client = Flow, pending = {Ref, _TRef}}}) ->
    {stop, normal, terminating(
                     rabbit_misc:amqp_error(
                       precondition_failed,
                       "timeout waiting for channel.flow_ok{active=~w}",
                       [not Flow], none), State)};
handle_cast({flow_timeout, _Ref}, State) ->
    {noreply, State}.

handle_info({'EXIT', WriterPid, Reason = {writer, send_failed, _Error}},
            State = #ch{writer_pid = WriterPid}) ->
    State#ch.reader_pid ! {channel_exit, State#ch.channel, Reason},
    {stop, normal, State};
handle_info({'EXIT', _Pid, Reason}, State) ->
    {stop, Reason, State};
handle_info({'DOWN', _MRef, process, QPid, _Reason}, State) ->
    {noreply, queue_blocked(QPid, State)}.

handle_pre_hibernate(State) ->
    ok = clear_permission_cache(),
    {hibernate, State}.

terminate(_Reason, State = #ch{state = terminating}) ->
    terminate(State);

terminate(Reason, State) ->
    Res = rollback_and_notify(State),
    case Reason of
        normal -> ok = Res;
        _      -> ok
    end,
    terminate(State).

code_change(_OldVsn, State, _Extra) ->
    {ok, State}.

%%---------------------------------------------------------------------------

reply(Reply, NewState) -> {reply, Reply, NewState, hibernate}.

noreply(NewState) -> {noreply, NewState, hibernate}.

return_ok(State, true, _Msg)  -> {noreply, State};
return_ok(State, false, Msg)  -> {reply, Msg, State}.

ok_msg(true, _Msg) -> undefined;
ok_msg(false, Msg) -> Msg.

terminating(Reason, State = #ch{channel = Channel, reader_pid = Reader}) ->
    ok = rollback_and_notify(State),
    Reader ! {channel_exit, Channel, Reason},
    State#ch{state = terminating}.

return_queue_declare_ok(#resource{name = ActualName},
                        NoWait, MessageCount, ConsumerCount, State) ->
    NewState = State#ch{most_recently_declared_queue = ActualName},
    case NoWait of
        true  -> {noreply, NewState};
        false -> Reply = #'queue.declare_ok'{queue = ActualName,
                                             message_count = MessageCount,
                                             consumer_count = ConsumerCount},
                 {reply, Reply, NewState}
    end.

check_resource_access(Username, Resource, Perm) ->
    V = {Resource, Perm},
    Cache = case get(permission_cache) of
                undefined -> [];
                Other     -> Other
            end,
    CacheTail =
        case lists:member(V, Cache) of
            true  -> lists:delete(V, Cache);
            false -> ok = rabbit_access_control:check_resource_access(
                            Username, Resource, Perm),
                     lists:sublist(Cache, ?MAX_PERMISSION_CACHE_SIZE - 1)
        end,
    put(permission_cache, [V | CacheTail]),
    ok.

clear_permission_cache() ->
    erase(permission_cache),
    ok.

check_configure_permitted(Resource, #ch{ username = Username}) ->
    check_resource_access(Username, Resource, configure).

check_write_permitted(Resource, #ch{ username = Username}) ->
    check_resource_access(Username, Resource, write).

check_read_permitted(Resource, #ch{ username = Username}) ->
    check_resource_access(Username, Resource, read).

expand_queue_name_shortcut(<<>>, #ch{ most_recently_declared_queue = <<>> }) ->
    rabbit_misc:protocol_error(
      not_found, "no previously declared queue", []);
expand_queue_name_shortcut(<<>>, #ch{ virtual_host = VHostPath,
                                      most_recently_declared_queue = MRDQ }) ->
    rabbit_misc:r(VHostPath, queue, MRDQ);
expand_queue_name_shortcut(QueueNameBin, #ch{ virtual_host = VHostPath }) ->
    rabbit_misc:r(VHostPath, queue, QueueNameBin).

expand_routing_key_shortcut(<<>>, <<>>,
                            #ch{ most_recently_declared_queue = <<>> }) ->
    rabbit_misc:protocol_error(
      not_found, "no previously declared queue", []);
expand_routing_key_shortcut(<<>>, <<>>,
                            #ch{ most_recently_declared_queue = MRDQ }) ->
    MRDQ;
expand_routing_key_shortcut(_QueueNameBin, RoutingKey, _State) ->
    RoutingKey.

%% check that an exchange/queue name does not contain the reserved
%% "amq."  prefix.
%%
%% One, quite reasonable, interpretation of the spec, taken by the
%% QPid M1 Java client, is that the exclusion of "amq." prefixed names
%% only applies on actual creation, and not in the cases where the
%% entity already exists. This is how we use this function in the code
%% below. However, AMQP JIRA 123 changes that in 0-10, and possibly
%% 0-9SP1, making it illegal to attempt to declare an exchange/queue
%% with an amq.* name when passive=false. So this will need
%% revisiting.
%%
%% TODO: enforce other constraints on name. See AMQP JIRA 69.
check_name(Kind, NameBin = <<"amq.", _/binary>>) ->
    rabbit_misc:protocol_error(
      access_refused,
      "~s name '~s' contains reserved prefix 'amq.*'",[Kind, NameBin]);
check_name(_Kind, NameBin) ->
    NameBin.

queue_blocked(QPid, State = #ch{blocking = Blocking}) ->
    case dict:find(QPid, Blocking) of
        error      -> State;
        {ok, MRef} -> true = erlang:demonitor(MRef),
                      Blocking1 = dict:erase(QPid, Blocking),
                      ok = case dict:size(Blocking1) of
                               0 -> rabbit_writer:send_command(
                                      State#ch.writer_pid,
                                      #'channel.flow_ok'{active = false});
                               _ -> ok
                           end,
                      State#ch{blocking = Blocking1}
    end.

handle_method(#'channel.open'{}, _, State = #ch{state = starting}) ->
    case rabbit_alarm:register(self(), {?MODULE, conserve_memory, []}) of
        true  -> {noreply, State};
        false -> {reply, #'channel.open_ok'{}, State#ch{state = running}}
    end;

handle_method(#'channel.open'{}, _, _State) ->
    rabbit_misc:protocol_error(
      command_invalid, "second 'channel.open' seen", []);

handle_method(_Method, _, #ch{state = starting}) ->
    rabbit_misc:protocol_error(channel_error, "expected 'channel.open'", []);

handle_method(#'channel.close'{}, _, State = #ch{writer_pid = WriterPid}) ->
    ok = rollback_and_notify(State),
    ok = rabbit_writer:send_command(WriterPid, #'channel.close_ok'{}),
    stop;

handle_method(#'access.request'{},_, State) ->
    {reply, #'access.request_ok'{ticket = 1}, State};

handle_method(#'basic.publish'{}, _, #ch{flow = #flow{client = false}}) ->
    rabbit_misc:protocol_error(
      command_invalid,
      "basic.publish received after channel.flow_ok{active=false}", []);
handle_method(#'basic.publish'{exchange    = ExchangeNameBin,
                               routing_key = RoutingKey,
                               mandatory   = Mandatory,
                               immediate   = Immediate},
              Content, State = #ch{virtual_host   = VHostPath,
                                   transaction_id = TxnKey,
                                   writer_pid     = WriterPid}) ->
    ExchangeName = rabbit_misc:r(VHostPath, exchange, ExchangeNameBin),
    check_write_permitted(ExchangeName, State),
    Exchange = rabbit_exchange:lookup_or_die(ExchangeName),
    %% We decode the content's properties here because we're almost
    %% certain to want to look at delivery-mode and priority.
    DecodedContent = rabbit_binary_parser:ensure_content_decoded(Content),
    IsPersistent = is_message_persistent(DecodedContent),
    Message = #basic_message{exchange_name  = ExchangeName,
                             routing_key    = RoutingKey,
                             content        = DecodedContent,
                             guid           = rabbit_guid:guid(),
                             is_persistent  = IsPersistent},
    {RoutingRes, DeliveredQPids} =
        rabbit_exchange:publish(
          Exchange,
          rabbit_basic:delivery(Mandatory, Immediate, TxnKey, Message)),
    case RoutingRes of
        routed        -> ok;
        unroutable    -> ok = basic_return(Message, WriterPid, no_route);
        not_delivered -> ok = basic_return(Message, WriterPid, no_consumers)
    end,
    {noreply, case TxnKey of
                  none -> State;
                  _    -> add_tx_participants(DeliveredQPids, State)
              end};

handle_method(#'basic.ack'{delivery_tag = DeliveryTag,
                           multiple = Multiple},
              _, State = #ch{transaction_id = TxnKey,
                             unacked_message_q = UAMQ}) ->
    {Acked, Remaining} = collect_acks(UAMQ, DeliveryTag, Multiple),
    Participants = ack(TxnKey, Acked),
    {noreply, case TxnKey of
                  none -> ok = notify_limiter(State#ch.limiter_pid, Acked),
                          State#ch{unacked_message_q = Remaining};
                  _    -> NewUAQ = queue:join(State#ch.uncommitted_ack_q,
                                              Acked),
                          add_tx_participants(
                            Participants,
                            State#ch{unacked_message_q = Remaining,
                                     uncommitted_ack_q = NewUAQ})
              end};

handle_method(#'basic.get'{queue = QueueNameBin,
                           no_ack = NoAck},
              _, State = #ch{ writer_pid = WriterPid,
                              reader_pid = ReaderPid,
                              next_tag = DeliveryTag }) ->
    QueueName = expand_queue_name_shortcut(QueueNameBin, State),
    check_read_permitted(QueueName, State),
    case rabbit_amqqueue:with_exclusive_access_or_die(
           QueueName, ReaderPid,
           fun (Q) -> rabbit_amqqueue:basic_get(Q, self(), NoAck) end) of
        {ok, MessageCount,
         Msg = {_QName, _QPid, _MsgId, Redelivered,
                #basic_message{exchange_name = ExchangeName,
                               routing_key = RoutingKey,
                               content = Content}}} ->
            State1 = lock_message(not(NoAck), {DeliveryTag, none, Msg}, State),
            ok = rabbit_writer:send_command(
                   WriterPid,
                   #'basic.get_ok'{delivery_tag = DeliveryTag,
                                   redelivered = Redelivered,
                                   exchange = ExchangeName#resource.name,
                                   routing_key = RoutingKey,
                                   message_count = MessageCount},
                   Content),
            {noreply, State1#ch{next_tag = DeliveryTag + 1}};
        empty ->
            {reply, #'basic.get_empty'{}, State}
    end;

handle_method(#'basic.consume'{queue = QueueNameBin,
                               consumer_tag = ConsumerTag,
                               no_local = _, % FIXME: implement
                               no_ack = NoAck,
                               exclusive = ExclusiveConsume,
                               nowait = NoWait},
              _, State = #ch{ reader_pid = ReaderPid,
                              limiter_pid = LimiterPid,
                              consumer_mapping = ConsumerMapping }) ->
    case dict:find(ConsumerTag, ConsumerMapping) of
        error ->
            QueueName = expand_queue_name_shortcut(QueueNameBin, State),
            check_read_permitted(QueueName, State),
            ActualConsumerTag =
                case ConsumerTag of
                    <<>>  -> rabbit_guid:binstring_guid("amq.ctag");
                    Other -> Other
                end,

            %% We get the queue process to send the consume_ok on our
            %% behalf. This is for symmetry with basic.cancel - see
            %% the comment in that method for why.
            case rabbit_amqqueue:with_exclusive_access_or_die(
                   QueueName, ReaderPid,
                   fun (Q) ->
                           rabbit_amqqueue:basic_consume(
                             Q, NoAck, self(), LimiterPid,
                             ActualConsumerTag, ExclusiveConsume,
                             ok_msg(NoWait, #'basic.consume_ok'{
                                      consumer_tag = ActualConsumerTag}))
                   end) of
                ok ->
                    {noreply, State#ch{consumer_mapping =
                                       dict:store(ActualConsumerTag,
                                                  QueueName,
                                                  ConsumerMapping)}};
                {error, exclusive_consume_unavailable} ->
                    rabbit_misc:protocol_error(
                      access_refused, "~s in exclusive use",
                      [rabbit_misc:rs(QueueName)])
            end;
        {ok, _} ->
            %% Attempted reuse of consumer tag.
            rabbit_misc:protocol_error(
              not_allowed, "attempt to reuse consumer tag '~s'", [ConsumerTag])
    end;

handle_method(#'basic.cancel'{consumer_tag = ConsumerTag,
                              nowait = NoWait},
              _, State = #ch{consumer_mapping = ConsumerMapping }) ->
    OkMsg = #'basic.cancel_ok'{consumer_tag = ConsumerTag},
    case dict:find(ConsumerTag, ConsumerMapping) of
        error ->
            %% Spec requires we ignore this situation.
            return_ok(State, NoWait, OkMsg);
        {ok, QueueName} ->
            NewState = State#ch{consumer_mapping =
                                dict:erase(ConsumerTag,
                                           ConsumerMapping)},
            case rabbit_amqqueue:with(
                   QueueName,
                   fun (Q) ->
                           %% In order to ensure that no more messages
                           %% are sent to the consumer after the
                           %% cancel_ok has been sent, we get the
                           %% queue process to send the cancel_ok on
                           %% our behalf. If we were sending the
                           %% cancel_ok ourselves it might overtake a
                           %% message sent previously by the queue.
                           rabbit_amqqueue:basic_cancel(
                             Q, self(), ConsumerTag,
                             ok_msg(NoWait, #'basic.cancel_ok'{
                                      consumer_tag = ConsumerTag}))
                   end) of
                ok ->
                    {noreply, NewState};
                {error, not_found} ->
                    %% Spec requires we ignore this situation.
                    return_ok(NewState, NoWait, OkMsg)
            end
    end;

handle_method(#'basic.qos'{global = true}, _, _State) ->
    rabbit_misc:protocol_error(not_implemented, "global=true", []);

handle_method(#'basic.qos'{prefetch_size = Size}, _, _State) when Size /= 0 ->
    rabbit_misc:protocol_error(not_implemented,
                               "prefetch_size!=0 (~w)", [Size]);

handle_method(#'basic.qos'{prefetch_count = PrefetchCount},
              _, State = #ch{limiter_pid = LimiterPid}) ->
    LimiterPid1 = case {LimiterPid, PrefetchCount} of
                      {undefined, 0} -> undefined;
                      {undefined, _} -> start_limiter(State);
                      {_, _}         -> LimiterPid
                  end,
    LimiterPid2 = case rabbit_limiter:limit(LimiterPid1, PrefetchCount) of
                      ok      -> LimiterPid1;
                      stopped -> unlimit_queues(State)
                  end,
    {reply, #'basic.qos_ok'{}, State#ch{limiter_pid = LimiterPid2}};

handle_method(#'basic.recover_async'{requeue = true},
              _, State = #ch{ unacked_message_q = UAMQ }) ->
    ok = fold_per_queue(
           fun (QPid, MsgIds, ok) ->
                   %% The Qpid python test suite incorrectly assumes
                   %% that messages will be requeued in their original
                   %% order. To keep it happy we reverse the id list
                   %% since we are given them in reverse order.
                   rabbit_amqqueue:requeue(
                     QPid, lists:reverse(MsgIds), self())
           end, ok, UAMQ),
    %% No answer required - basic.recover is the newer, synchronous
    %% variant of this method
    {noreply, State#ch{unacked_message_q = queue:new()}};

handle_method(#'basic.recover_async'{requeue = false},
              _, State = #ch{ writer_pid = WriterPid,
                              unacked_message_q = UAMQ }) ->
    ok = rabbit_misc:queue_fold(
           fun ({_DeliveryTag, none, _Msg}, ok) ->
                   %% Was sent as a basic.get_ok. Don't redeliver
                   %% it. FIXME: appropriate?
                   ok;
               ({DeliveryTag, ConsumerTag,
                 {QName, QPid, MsgId, _Redelivered, Message}}, ok) ->
                   %% Was sent as a proper consumer delivery.  Resend
                   %% it as before.
                   %%
                   %% FIXME: What should happen if the consumer's been
                   %% cancelled since?
                   %%
                   %% FIXME: should we allocate a fresh DeliveryTag?
                   internal_deliver(
                     WriterPid, false, ConsumerTag, DeliveryTag,
                     {QName, QPid, MsgId, true, Message})
           end, ok, UAMQ),
    %% No answer required - basic.recover is the newer, synchronous
    %% variant of this method
    {noreply, State};

handle_method(#'basic.recover'{requeue = Requeue}, Content, State) ->
    {noreply, State2 = #ch{writer_pid = WriterPid}} =
        handle_method(#'basic.recover_async'{requeue = Requeue},
                      Content,
                      State),
    ok = rabbit_writer:send_command(WriterPid, #'basic.recover_ok'{}),
    {noreply, State2};

handle_method(#'exchange.declare'{exchange = ExchangeNameBin,
                                  type = TypeNameBin,
                                  passive = false,
                                  durable = Durable,
                                  auto_delete = AutoDelete,
                                  internal = false,
                                  nowait = NoWait,
                                  arguments = Args},
              _, State = #ch{ virtual_host = VHostPath }) ->
    CheckedType = rabbit_exchange:check_type(TypeNameBin),
    ExchangeName = rabbit_misc:r(VHostPath, exchange, ExchangeNameBin),
    check_configure_permitted(ExchangeName, State),
    X = case rabbit_exchange:lookup(ExchangeName) of
            {ok, FoundX} -> FoundX;
            {error, not_found} ->
                check_name('exchange', ExchangeNameBin),
                case rabbit_misc:r_arg(VHostPath, exchange, Args,
                                       <<"alternate-exchange">>) of
                    undefined -> ok;
                    AName     -> check_read_permitted(ExchangeName, State),
                                 check_write_permitted(AName, State),
                                 ok
                end,
                rabbit_exchange:declare(ExchangeName,
                                        CheckedType,
                                        Durable,
                                        AutoDelete,
                                        Args)
        end,
    ok = rabbit_exchange:assert_equivalence(X, CheckedType, Durable,
                                            AutoDelete, Args),
    return_ok(State, NoWait, #'exchange.declare_ok'{});

handle_method(#'exchange.declare'{exchange = ExchangeNameBin,
                                  passive = true,
                                  nowait = NoWait},
              _, State = #ch{ virtual_host = VHostPath }) ->
    ExchangeName = rabbit_misc:r(VHostPath, exchange, ExchangeNameBin),
    check_configure_permitted(ExchangeName, State),
    _ = rabbit_exchange:lookup_or_die(ExchangeName),
    return_ok(State, NoWait, #'exchange.declare_ok'{});

handle_method(#'exchange.delete'{exchange = ExchangeNameBin,
                                 if_unused = IfUnused,
                                 nowait = NoWait},
              _, State = #ch { virtual_host = VHostPath }) ->
    ExchangeName = rabbit_misc:r(VHostPath, exchange, ExchangeNameBin),
    check_configure_permitted(ExchangeName, State),
    case rabbit_exchange:delete(ExchangeName, IfUnused) of
        {error, not_found} ->
            rabbit_misc:not_found(ExchangeName);
        {error, in_use} ->
            rabbit_misc:protocol_error(
              precondition_failed, "~s in use", [rabbit_misc:rs(ExchangeName)]);
        ok ->
            return_ok(State, NoWait,  #'exchange.delete_ok'{})
    end;

handle_method(#'queue.declare'{queue       = QueueNameBin,
                               passive     = false,
                               durable     = Durable,
                               exclusive   = ExclusiveDeclare,
                               auto_delete = AutoDelete,
                               nowait      = NoWait,
                               arguments   = Args} = Declare,
              _, State = #ch{virtual_host        = VHostPath,
                             reader_pid          = ReaderPid,
                             queue_collector_pid = CollectorPid}) ->
    Owner = case ExclusiveDeclare of
                true  -> ReaderPid;
                false -> none
            end,
    ActualNameBin = case QueueNameBin of
                        <<>>  -> rabbit_guid:binstring_guid("amq.gen");
                        Other -> check_name('queue', Other)
                    end,
    QueueName = rabbit_misc:r(VHostPath, queue, ActualNameBin),
<<<<<<< HEAD
    Q = case rabbit_amqqueue:declare(QueueName, Durable, AutoDelete,
                                     Args, Owner) of
            #amqqueue{name = QueueName,
                      durable = Durable1,
                      auto_delete = AutoDelete1} = Q1
              when Durable =:= Durable1, AutoDelete =:= AutoDelete1 ->
                check_exclusive_access(Q1, Owner, strict),
                check_configure_permitted(QueueName, State),
                %% We need to notify the reader within the channel
                %% process so that we can be sure there are no
                %% outstanding exclusive queues being declared as the
                %% connection shuts down.
                case Owner of
                    none -> ok;
                    _    -> ok = rabbit_reader_queue_collector:register_exclusive_queue(CollectorPid, Q1)
                end,
                Q1;
            %% non-equivalence trumps exclusivity arbitrarily
            #amqqueue{name = QueueName} ->
                rabbit_misc:protocol_error(
                  not_allowed, "parameters for ~s not equivalent",
                  [rabbit_misc:rs(QueueName)])
        end,
    return_queue_declare_ok(State, NoWait, Q);
=======
    check_configure_permitted(QueueName, State),
    case rabbit_amqqueue:with(
           QueueName,
           fun (Q) -> ok = rabbit_amqqueue:assert_equivalence(
                             Q, Durable, AutoDelete, Args, Owner),
                      rabbit_amqqueue:stat(Q)
           end) of
        {ok, MessageCount, ConsumerCount} ->
            return_queue_declare_ok(QueueName, NoWait, MessageCount,
                                    ConsumerCount, State);
        {error, not_found} ->
            case rabbit_amqqueue:declare(QueueName, Durable, AutoDelete,
                                         Args, Owner) of
                {new, Q = #amqqueue{}} ->
                    %% We need to notify the reader within the channel
                    %% process so that we can be sure there are no
                    %% outstanding exclusive queues being declared as
                    %% the connection shuts down.
                    ok = case Owner of
                             none -> ok;
                             _    -> rabbit_reader_queue_collector:register_exclusive_queue(CollectorPid, Q)
                         end,
                    return_queue_declare_ok(QueueName, NoWait, 0, 0, State);
                {existing, _Q} ->
                    %% must have been created between the stat and the
                    %% declare. Loop around again.
                    handle_method(Declare, none, State)
            end
    end;
>>>>>>> cf86b976

handle_method(#'queue.declare'{queue   = QueueNameBin,
                               passive = true,
                               nowait  = NoWait},
              _, State = #ch{virtual_host = VHostPath,
                             reader_pid   = ReaderPid}) ->
    QueueName = rabbit_misc:r(VHostPath, queue, QueueNameBin),
    check_configure_permitted(QueueName, State),
    {{ok, MessageCount, ConsumerCount}, #amqqueue{} = Q} =
        rabbit_amqqueue:with_or_die(
          QueueName, fun (Q) -> {rabbit_amqqueue:stat(Q), Q} end),
    ok = rabbit_amqqueue:check_exclusive_access(Q, ReaderPid),
    return_queue_declare_ok(QueueName, NoWait, MessageCount, ConsumerCount,
                            State);

handle_method(#'queue.delete'{queue = QueueNameBin,
                              if_unused = IfUnused,
                              if_empty = IfEmpty,
                              nowait = NoWait},
              _, State = #ch{reader_pid = ReaderPid}) ->
    QueueName = expand_queue_name_shortcut(QueueNameBin, State),
    check_configure_permitted(QueueName, State),
    case rabbit_amqqueue:with_exclusive_access_or_die(
           QueueName, ReaderPid,
           fun (Q) -> rabbit_amqqueue:delete(Q, IfUnused, IfEmpty) end) of
        {error, in_use} ->
            rabbit_misc:protocol_error(
              precondition_failed, "~s in use", [rabbit_misc:rs(QueueName)]);
        {error, not_empty} ->
            rabbit_misc:protocol_error(
              precondition_failed, "~s not empty", [rabbit_misc:rs(QueueName)]);
        {ok, PurgedMessageCount} ->
            return_ok(State, NoWait,
                      #'queue.delete_ok'{message_count = PurgedMessageCount})
    end;

handle_method(#'queue.bind'{queue = QueueNameBin,
                            exchange = ExchangeNameBin,
                            routing_key = RoutingKey,
                            nowait = NoWait,
                            arguments = Arguments}, _, State) ->
    binding_action(fun rabbit_exchange:add_binding/5, ExchangeNameBin,
                   QueueNameBin, RoutingKey, Arguments, #'queue.bind_ok'{},
                   NoWait, State);

handle_method(#'queue.unbind'{queue = QueueNameBin,
                              exchange = ExchangeNameBin,
                              routing_key = RoutingKey,
                              arguments = Arguments}, _, State) ->
    binding_action(fun rabbit_exchange:delete_binding/5, ExchangeNameBin,
                   QueueNameBin, RoutingKey, Arguments, #'queue.unbind_ok'{},
                   false, State);

handle_method(#'queue.purge'{queue = QueueNameBin,
                             nowait = NoWait},
              _, State = #ch{reader_pid = ReaderPid}) ->
    QueueName = expand_queue_name_shortcut(QueueNameBin, State),
    check_read_permitted(QueueName, State),
    {ok, PurgedMessageCount} = rabbit_amqqueue:with_exclusive_access_or_die(
                                 QueueName, ReaderPid,
                                 fun (Q) -> rabbit_amqqueue:purge(Q) end),
    return_ok(State, NoWait,
              #'queue.purge_ok'{message_count = PurgedMessageCount});

handle_method(#'tx.select'{}, _, State = #ch{transaction_id = none}) ->
    {reply, #'tx.select_ok'{}, new_tx(State)};

handle_method(#'tx.select'{}, _, State) ->
    {reply, #'tx.select_ok'{}, State};

handle_method(#'tx.commit'{}, _, #ch{transaction_id = none}) ->
    rabbit_misc:protocol_error(
      precondition_failed, "channel is not transactional", []);

handle_method(#'tx.commit'{}, _, State) ->
    {reply, #'tx.commit_ok'{}, internal_commit(State)};

handle_method(#'tx.rollback'{}, _, #ch{transaction_id = none}) ->
    rabbit_misc:protocol_error(
      precondition_failed, "channel is not transactional", []);

handle_method(#'tx.rollback'{}, _, State) ->
    {reply, #'tx.rollback_ok'{}, internal_rollback(State)};

handle_method(#'channel.flow'{active = true}, _,
              State = #ch{limiter_pid = LimiterPid}) ->
    LimiterPid1 = case rabbit_limiter:unblock(LimiterPid) of
                      ok      -> LimiterPid;
                      stopped -> unlimit_queues(State)
                  end,
    {reply, #'channel.flow_ok'{active = true},
     State#ch{limiter_pid = LimiterPid1}};
handle_method(#'channel.flow'{active = false}, _,
              State = #ch{limiter_pid = LimiterPid,
                          consumer_mapping = Consumers}) ->
    LimiterPid1 = case LimiterPid of
                      undefined -> start_limiter(State);
                      Other     -> Other
                  end,
    ok = rabbit_limiter:block(LimiterPid1),
    QPids = consumer_queues(Consumers),
    Queues = [{QPid, erlang:monitor(process, QPid)} || QPid <- QPids],
    ok = rabbit_amqqueue:flush_all(QPids, self()),
    case Queues of
        [] -> {reply, #'channel.flow_ok'{active = false}, State};
        _  -> {noreply, State#ch{limiter_pid = LimiterPid1,
                                 blocking = dict:from_list(Queues)}}
    end;

handle_method(#'channel.flow_ok'{active = Active}, _,
              State = #ch{flow = #flow{server = Active, client = Flow,
                                       pending = {_Ref, TRef}} = F})
  when Flow =:= not Active ->
    {ok, cancel} = timer:cancel(TRef),
    {noreply, State#ch{flow = F#flow{client = Active, pending = none}}};
handle_method(#'channel.flow_ok'{active = Active}, _,
              State = #ch{flow = #flow{server = Flow, client = Flow,
                                       pending = {_Ref, TRef}}})
  when Flow =:= not Active ->
    {ok, cancel} = timer:cancel(TRef),
    {noreply, issue_flow(Flow, State)};
handle_method(#'channel.flow_ok'{}, _, #ch{flow = #flow{pending = none}}) ->
    rabbit_misc:protocol_error(
      command_invalid, "unsolicited channel.flow_ok", []);
handle_method(#'channel.flow_ok'{active = Active}, _, _State) ->
    rabbit_misc:protocol_error(
      command_invalid,
      "received channel.flow_ok{active=~w} has incorrect polarity", [Active]);

handle_method(_MethodRecord, _Content, _State) ->
    rabbit_misc:protocol_error(
      command_invalid, "unimplemented method", []).

%%----------------------------------------------------------------------------

flow_control(Active, State = #ch{flow = #flow{server = Flow, pending = none}})
  when Flow =:= not Active ->
    ok = clear_permission_cache(),
    noreply(issue_flow(Active, State));
flow_control(Active, State = #ch{flow = F}) ->
    noreply(State#ch{flow = F#flow{server = Active}}).

issue_flow(Active, State) ->
    ok = rabbit_writer:send_command(
           State#ch.writer_pid, #'channel.flow'{active = Active}),
    Ref = make_ref(),
    {ok, TRef} = timer:apply_after(?FLOW_OK_TIMEOUT, ?MODULE, flow_timeout,
                                   [self(), Ref]),
    State#ch{flow = #flow{server = Active, client = not Active,
                          pending = {Ref, TRef}}}.

binding_action(Fun, ExchangeNameBin, QueueNameBin, RoutingKey, Arguments,
               ReturnMethod, NoWait,
               State = #ch{virtual_host = VHostPath,
                           reader_pid   = ReaderPid}) ->
    %% FIXME: connection exception (!) on failure??
    %% (see rule named "failure" in spec-XML)
    %% FIXME: don't allow binding to internal exchanges -
    %% including the one named "" !
    QueueName = expand_queue_name_shortcut(QueueNameBin, State),
    check_write_permitted(QueueName, State),
    ActualRoutingKey = expand_routing_key_shortcut(QueueNameBin, RoutingKey,
                                                   State),
    ExchangeName = rabbit_misc:r(VHostPath, exchange, ExchangeNameBin),
    check_read_permitted(ExchangeName, State),
    case Fun(ExchangeName, QueueName, ActualRoutingKey, Arguments,
             fun (_X, Q) ->
                     rabbit_amqqueue:check_exclusive_access(Q, ReaderPid)
             end) of
        {error, exchange_not_found} ->
            rabbit_misc:not_found(ExchangeName);
        {error, queue_not_found} ->
            rabbit_misc:not_found(QueueName);
        {error, exchange_and_queue_not_found} ->
            rabbit_misc:protocol_error(
              not_found, "no ~s and no ~s", [rabbit_misc:rs(ExchangeName),
                                             rabbit_misc:rs(QueueName)]);
        {error, binding_not_found} ->
            rabbit_misc:protocol_error(
              not_found, "no binding ~s between ~s and ~s",
              [RoutingKey, rabbit_misc:rs(ExchangeName),
               rabbit_misc:rs(QueueName)]);
        ok -> return_ok(State, NoWait, ReturnMethod)
    end.

basic_return(#basic_message{exchange_name = ExchangeName,
                            routing_key   = RoutingKey,
                            content       = Content},
             WriterPid, Reason) ->
    {_Close, ReplyCode, ReplyText} =
        rabbit_framing:lookup_amqp_exception(Reason),
    ok = rabbit_writer:send_command(
           WriterPid,
           #'basic.return'{reply_code  = ReplyCode,
                           reply_text  = ReplyText,
                           exchange    = ExchangeName#resource.name,
                           routing_key = RoutingKey},
           Content).

collect_acks(Q, 0, true) ->
    {Q, queue:new()};
collect_acks(Q, DeliveryTag, Multiple) ->
    collect_acks(queue:new(), queue:new(), Q, DeliveryTag, Multiple).

collect_acks(ToAcc, PrefixAcc, Q, DeliveryTag, Multiple) ->
    case queue:out(Q) of
        {{value, UnackedMsg = {CurrentDeliveryTag, _ConsumerTag, _Msg}},
         QTail} ->
            if CurrentDeliveryTag == DeliveryTag ->
                    {queue:in(UnackedMsg, ToAcc), queue:join(PrefixAcc, QTail)};
               Multiple ->
                    collect_acks(queue:in(UnackedMsg, ToAcc), PrefixAcc,
                                 QTail, DeliveryTag, Multiple);
               true ->
                    collect_acks(ToAcc, queue:in(UnackedMsg, PrefixAcc),
                                 QTail, DeliveryTag, Multiple)
            end;
        {empty, _} ->
            rabbit_misc:protocol_error(
              not_found, "unknown delivery tag ~w", [DeliveryTag])
    end.

add_tx_participants(MoreP, State = #ch{tx_participants = Participants}) ->
    State#ch{tx_participants = sets:union(Participants,
                                          sets:from_list(MoreP))}.

ack(TxnKey, UAQ) ->
    fold_per_queue(
      fun (QPid, MsgIds, L) ->
              ok = rabbit_amqqueue:ack(QPid, TxnKey, MsgIds, self()),
              [QPid | L]
      end, [], UAQ).

make_tx_id() -> rabbit_guid:guid().

new_tx(State) ->
    State#ch{transaction_id    = make_tx_id(),
             tx_participants   = sets:new(),
             uncommitted_ack_q = queue:new()}.

internal_commit(State = #ch{transaction_id = TxnKey,
                            tx_participants = Participants}) ->
    case rabbit_amqqueue:commit_all(sets:to_list(Participants),
                                    TxnKey, self()) of
        ok              -> ok = notify_limiter(State#ch.limiter_pid,
                                               State#ch.uncommitted_ack_q),
                           new_tx(State);
        {error, Errors} -> rabbit_misc:protocol_error(
                             internal_error, "commit failed: ~w", [Errors])
    end.

internal_rollback(State = #ch{transaction_id = TxnKey,
                              tx_participants = Participants,
                              uncommitted_ack_q = UAQ,
                              unacked_message_q = UAMQ}) ->
    ?LOGDEBUG("rollback ~p~n  - ~p acks uncommitted, ~p messages unacked~n",
              [self(),
               queue:len(UAQ),
               queue:len(UAMQ)]),
    ok = rabbit_amqqueue:rollback_all(sets:to_list(Participants),
                                      TxnKey, self()),
    NewUAMQ = queue:join(UAQ, UAMQ),
    new_tx(State#ch{unacked_message_q = NewUAMQ}).

rollback_and_notify(State = #ch{transaction_id = none}) ->
    notify_queues(State);
rollback_and_notify(State) ->
    notify_queues(internal_rollback(State)).

fold_per_queue(F, Acc0, UAQ) ->
    D = rabbit_misc:queue_fold(
          fun ({_DTag, _CTag,
                {_QName, QPid, MsgId, _Redelivered, _Message}}, D) ->
                  %% dict:append would avoid the lists:reverse in
                  %% handle_message({recover, true}, ...). However, it
                  %% is significantly slower when going beyond a few
                  %% thousand elements.
                  rabbit_misc:dict_cons(QPid, MsgId, D)
          end, dict:new(), UAQ),
    dict:fold(fun (QPid, MsgIds, Acc) -> F(QPid, MsgIds, Acc) end,
              Acc0, D).

start_limiter(State = #ch{unacked_message_q = UAMQ}) ->
    LPid = rabbit_limiter:start_link(self(), queue:len(UAMQ)),
    ok = limit_queues(LPid, State),
    LPid.

notify_queues(#ch{consumer_mapping = Consumers}) ->
    rabbit_amqqueue:notify_down_all(consumer_queues(Consumers), self()).

unlimit_queues(State) ->
    ok = limit_queues(undefined, State),
    undefined.

limit_queues(LPid, #ch{consumer_mapping = Consumers}) ->
    rabbit_amqqueue:limit_all(consumer_queues(Consumers), self(), LPid).

consumer_queues(Consumers) ->
    [QPid || QueueName <-
                 sets:to_list(
                   dict:fold(fun (_ConsumerTag, QueueName, S) ->
                                     sets:add_element(QueueName, S)
                             end, sets:new(), Consumers)),
             case rabbit_amqqueue:lookup(QueueName) of
                 {ok, Q} -> QPid = Q#amqqueue.pid, true;
                 %% queue has been deleted in the meantime
                 {error, not_found} -> QPid = none, false
             end].

%% tell the limiter about the number of acks that have been received
%% for messages delivered to subscribed consumers, but not acks for
%% messages sent in a response to a basic.get (identified by their
%% 'none' consumer tag)
notify_limiter(undefined, _Acked) ->
    ok;
notify_limiter(LimiterPid, Acked) ->
    case rabbit_misc:queue_fold(fun ({_, none, _}, Acc) -> Acc;
                                    ({_, _, _}, Acc)    -> Acc + 1
                                end, 0, Acked) of
        0     -> ok;
        Count -> rabbit_limiter:ack(LimiterPid, Count)
    end.

is_message_persistent(Content) ->
    case rabbit_basic:is_message_persistent(Content) of
        {invalid, Other} ->
            rabbit_log:warning("Unknown delivery mode ~p - "
                               "treating as 1, non-persistent~n",
                               [Other]),
            false;
        IsPersistent when is_boolean(IsPersistent) ->
            IsPersistent
    end.

lock_message(true, MsgStruct, State = #ch{unacked_message_q = UAMQ}) ->
    State#ch{unacked_message_q = queue:in(MsgStruct, UAMQ)};
lock_message(false, _MsgStruct, State) ->
    State.

internal_deliver(WriterPid, Notify, ConsumerTag, DeliveryTag,
                 {_QName, QPid, _MsgId, Redelivered,
                  #basic_message{exchange_name = ExchangeName,
                                 routing_key = RoutingKey,
                                 content = Content}}) ->
    M = #'basic.deliver'{consumer_tag = ConsumerTag,
                         delivery_tag = DeliveryTag,
                         redelivered = Redelivered,
                         exchange = ExchangeName#resource.name,
                         routing_key = RoutingKey},
    ok = case Notify of
             true  -> rabbit_writer:send_command_and_notify(
                        WriterPid, QPid, self(), M, Content);
             false -> rabbit_writer:send_command(WriterPid, M, Content)
         end.

terminate(#ch{writer_pid = WriterPid, limiter_pid = LimiterPid}) ->
    pg_local:leave(rabbit_channels, self()),
    rabbit_writer:shutdown(WriterPid),
    rabbit_limiter:shutdown(LimiterPid).

infos(Items, State) -> [{Item, i(Item, State)} || Item <- Items].

i(pid,            _)                                 -> self();
i(connection,     #ch{reader_pid       = ReaderPid}) -> ReaderPid;
i(number,         #ch{channel          = Channel})   -> Channel;
i(user,           #ch{username         = Username})  -> Username;
i(vhost,          #ch{virtual_host     = VHost})     -> VHost;
i(transactional,  #ch{transaction_id   = TxnKey})    -> TxnKey =/= none;
i(consumer_count, #ch{consumer_mapping = ConsumerMapping}) ->
    dict:size(ConsumerMapping);
i(messages_unacknowledged, #ch{unacked_message_q = UAMQ,
                               uncommitted_ack_q = UAQ}) ->
    queue:len(UAMQ) + queue:len(UAQ);
i(acks_uncommitted, #ch{uncommitted_ack_q = UAQ}) ->
    queue:len(UAQ);
i(prefetch_count, #ch{limiter_pid = LimiterPid}) ->
    rabbit_limiter:get_limit(LimiterPid);
i(Item, _) ->
    throw({bad_argument, Item}).<|MERGE_RESOLUTION|>--- conflicted
+++ resolved
@@ -708,32 +708,6 @@
                         Other -> check_name('queue', Other)
                     end,
     QueueName = rabbit_misc:r(VHostPath, queue, ActualNameBin),
-<<<<<<< HEAD
-    Q = case rabbit_amqqueue:declare(QueueName, Durable, AutoDelete,
-                                     Args, Owner) of
-            #amqqueue{name = QueueName,
-                      durable = Durable1,
-                      auto_delete = AutoDelete1} = Q1
-              when Durable =:= Durable1, AutoDelete =:= AutoDelete1 ->
-                check_exclusive_access(Q1, Owner, strict),
-                check_configure_permitted(QueueName, State),
-                %% We need to notify the reader within the channel
-                %% process so that we can be sure there are no
-                %% outstanding exclusive queues being declared as the
-                %% connection shuts down.
-                case Owner of
-                    none -> ok;
-                    _    -> ok = rabbit_reader_queue_collector:register_exclusive_queue(CollectorPid, Q1)
-                end,
-                Q1;
-            %% non-equivalence trumps exclusivity arbitrarily
-            #amqqueue{name = QueueName} ->
-                rabbit_misc:protocol_error(
-                  not_allowed, "parameters for ~s not equivalent",
-                  [rabbit_misc:rs(QueueName)])
-        end,
-    return_queue_declare_ok(State, NoWait, Q);
-=======
     check_configure_permitted(QueueName, State),
     case rabbit_amqqueue:with(
            QueueName,
@@ -763,7 +737,6 @@
                     handle_method(Declare, none, State)
             end
     end;
->>>>>>> cf86b976
 
 handle_method(#'queue.declare'{queue   = QueueNameBin,
                                passive = true,
