%% The contents of this file are subject to the Mozilla Public License
%% Version 1.1 (the "License"); you may not use this file except in
%% compliance with the License. You may obtain a copy of the License
%% at http://www.mozilla.org/MPL/
%%
%% Software distributed under the License is distributed on an "AS IS"
%% basis, WITHOUT WARRANTY OF ANY KIND, either express or implied. See
%% the License for the specific language governing rights and
%% limitations under the License.
%%
%% The Original Code is RabbitMQ.
%%
%% The Initial Developer of the Original Code is GoPivotal, Inc.
%% Copyright (c) 2007-2013 GoPivotal, Inc.  All rights reserved.
%%

-module(rabbit_channel).
-include("rabbit_framing.hrl").
-include("rabbit.hrl").

-behaviour(gen_server2).

-export([start_link/11, do/2, do/3, do_flow/3, flush/1, shutdown/1]).
-export([send_command/2, deliver/4, send_credit_reply/2, send_drained/2,
         flushed/2]).
-export([list/0, info_keys/0, info/1, info/2, info_all/0, info_all/1]).
-export([refresh_config_local/0, ready_for_close/1]).
-export([force_event_refresh/0]).

-export([init/1, terminate/2, code_change/3, handle_call/3, handle_cast/2,
         handle_info/2, handle_pre_hibernate/1, prioritise_call/4,
         prioritise_cast/3, prioritise_info/3, format_message_queue/2]).
%% Internal
-export([list_local/0]).

-record(ch, {state, protocol, channel, reader_pid, writer_pid, conn_pid,
             conn_name, limiter, tx, next_tag, unacked_message_q, user,
             virtual_host, most_recently_declared_queue,
             queue_names, queue_monitors, consumer_mapping,
             blocking, queue_consumers, delivering_queues,
             queue_collector_pid, stats_timer, confirm_enabled, publish_seqno,
             unconfirmed, confirmed, capabilities, trace_state}).

-define(MAX_PERMISSION_CACHE_SIZE, 12).

-define(STATISTICS_KEYS,
        [pid,
         transactional,
         confirm,
         consumer_count,
         messages_unacknowledged,
         messages_unconfirmed,
         messages_uncommitted,
         acks_uncommitted,
         prefetch_count,
         client_flow_blocked,
         state]).

-define(CREATION_EVENT_KEYS,
        [pid,
         name,
         connection,
         number,
         user,
         vhost]).

-define(INFO_KEYS, ?CREATION_EVENT_KEYS ++ ?STATISTICS_KEYS -- [pid]).

-define(INCR_STATS(Incs, Measure, State),
        case rabbit_event:stats_level(State, #ch.stats_timer) of
            fine -> incr_stats(Incs, Measure);
            _    -> ok
        end).

%%----------------------------------------------------------------------------

-ifdef(use_specs).

-export_type([channel_number/0]).

-type(channel_number() :: non_neg_integer()).

-spec(start_link/11 ::
        (channel_number(), pid(), pid(), pid(), string(),
         rabbit_types:protocol(), rabbit_types:user(), rabbit_types:vhost(),
         rabbit_framing:amqp_table(), pid(), pid()) ->
                            rabbit_types:ok_pid_or_error()).
-spec(do/2 :: (pid(), rabbit_framing:amqp_method_record()) -> 'ok').
-spec(do/3 :: (pid(), rabbit_framing:amqp_method_record(),
               rabbit_types:maybe(rabbit_types:content())) -> 'ok').
-spec(do_flow/3 :: (pid(), rabbit_framing:amqp_method_record(),
                    rabbit_types:maybe(rabbit_types:content())) -> 'ok').
-spec(flush/1 :: (pid()) -> 'ok').
-spec(shutdown/1 :: (pid()) -> 'ok').
-spec(send_command/2 :: (pid(), rabbit_framing:amqp_method_record()) -> 'ok').
-spec(deliver/4 ::
        (pid(), rabbit_types:ctag(), boolean(), rabbit_amqqueue:qmsg())
        -> 'ok').
-spec(send_credit_reply/2 :: (pid(), non_neg_integer()) -> 'ok').
-spec(send_drained/2 :: (pid(), [{rabbit_types:ctag(), non_neg_integer()}])
                        -> 'ok').
-spec(flushed/2 :: (pid(), pid()) -> 'ok').
-spec(list/0 :: () -> [pid()]).
-spec(list_local/0 :: () -> [pid()]).
-spec(info_keys/0 :: () -> rabbit_types:info_keys()).
-spec(info/1 :: (pid()) -> rabbit_types:infos()).
-spec(info/2 :: (pid(), rabbit_types:info_keys()) -> rabbit_types:infos()).
-spec(info_all/0 :: () -> [rabbit_types:infos()]).
-spec(info_all/1 :: (rabbit_types:info_keys()) -> [rabbit_types:infos()]).
-spec(refresh_config_local/0 :: () -> 'ok').
-spec(ready_for_close/1 :: (pid()) -> 'ok').
-spec(force_event_refresh/0 :: () -> 'ok').

-endif.

%%----------------------------------------------------------------------------

start_link(Channel, ReaderPid, WriterPid, ConnPid, ConnName, Protocol, User,
           VHost, Capabilities, CollectorPid, Limiter) ->
    gen_server2:start_link(
      ?MODULE, [Channel, ReaderPid, WriterPid, ConnPid, ConnName, Protocol,
                User, VHost, Capabilities, CollectorPid, Limiter], []).

do(Pid, Method) ->
    do(Pid, Method, none).

do(Pid, Method, Content) ->
    gen_server2:cast(Pid, {method, Method, Content, noflow}).

do_flow(Pid, Method, Content) ->
    credit_flow:send(Pid),
    gen_server2:cast(Pid, {method, Method, Content, flow}).

flush(Pid) ->
    gen_server2:call(Pid, flush, infinity).

shutdown(Pid) ->
    gen_server2:cast(Pid, terminate).

send_command(Pid, Msg) ->
    gen_server2:cast(Pid,  {command, Msg}).

deliver(Pid, ConsumerTag, AckRequired, Msg) ->
    gen_server2:cast(Pid, {deliver, ConsumerTag, AckRequired, Msg}).

send_credit_reply(Pid, Len) ->
    gen_server2:cast(Pid, {send_credit_reply, Len}).

send_drained(Pid, CTagCredit) ->
    gen_server2:cast(Pid, {send_drained, CTagCredit}).

flushed(Pid, QPid) ->
    gen_server2:cast(Pid, {flushed, QPid}).

list() ->
    rabbit_misc:append_rpc_all_nodes(rabbit_mnesia:cluster_nodes(running),
                                     rabbit_channel, list_local, []).

list_local() ->
    pg_local:get_members(rabbit_channels).

info_keys() -> ?INFO_KEYS.

info(Pid) ->
    gen_server2:call(Pid, info, infinity).

info(Pid, Items) ->
    case gen_server2:call(Pid, {info, Items}, infinity) of
        {ok, Res}      -> Res;
        {error, Error} -> throw(Error)
    end.

info_all() ->
    rabbit_misc:filter_exit_map(fun (C) -> info(C) end, list()).

info_all(Items) ->
    rabbit_misc:filter_exit_map(fun (C) -> info(C, Items) end, list()).

refresh_config_local() ->
    rabbit_misc:upmap(
      fun (C) -> gen_server2:call(C, refresh_config, infinity) end,
      list_local()),
    ok.

ready_for_close(Pid) ->
    gen_server2:cast(Pid, ready_for_close).

force_event_refresh() ->
    [gen_server2:cast(C, force_event_refresh) || C <- list()],
    ok.

%%---------------------------------------------------------------------------

init([Channel, ReaderPid, WriterPid, ConnPid, ConnName, Protocol, User, VHost,
      Capabilities, CollectorPid, LimiterPid]) ->
    process_flag(trap_exit, true),
    ?store_proc_name({ConnName, Channel}),
    ok = pg_local:join(rabbit_channels, self()),
    State = #ch{state                   = starting,
                protocol                = Protocol,
                channel                 = Channel,
                reader_pid              = ReaderPid,
                writer_pid              = WriterPid,
                conn_pid                = ConnPid,
                conn_name               = ConnName,
                limiter                 = rabbit_limiter:new(LimiterPid),
                tx                      = none,
                next_tag                = 1,
                unacked_message_q       = queue:new(),
                user                    = User,
                virtual_host            = VHost,
                most_recently_declared_queue = <<>>,
                queue_names             = dict:new(),
                queue_monitors          = pmon:new(),
                consumer_mapping        = dict:new(),
                blocking                = sets:new(),
                queue_consumers         = dict:new(),
                delivering_queues       = sets:new(),
                queue_collector_pid     = CollectorPid,
                confirm_enabled         = false,
                publish_seqno           = 1,
                unconfirmed             = dtree:empty(),
                confirmed               = [],
                capabilities            = Capabilities,
                trace_state             = rabbit_trace:init(VHost)},
    State1 = rabbit_event:init_stats_timer(State, #ch.stats_timer),
    rabbit_event:notify(channel_created, infos(?CREATION_EVENT_KEYS, State1)),
    rabbit_event:if_enabled(State1, #ch.stats_timer,
                            fun() -> emit_stats(State1) end),
    {ok, State1, hibernate,
     {backoff, ?HIBERNATE_AFTER_MIN, ?HIBERNATE_AFTER_MIN, ?DESIRED_HIBERNATE}}.

prioritise_call(Msg, _From, _Len, _State) ->
    case Msg of
        info           -> 9;
        {info, _Items} -> 9;
        _              -> 0
    end.

prioritise_cast(Msg, _Len, _State) ->
    case Msg of
        {confirm, _MsgSeqNos, _QPid} -> 5;
        _                            -> 0
    end.

prioritise_info(Msg, _Len, _State) ->
    case Msg of
        emit_stats                   -> 7;
        _                            -> 0
    end.

handle_call(flush, _From, State) ->
    reply(ok, State);

handle_call(info, _From, State) ->
    reply(infos(?INFO_KEYS, State), State);

handle_call({info, Items}, _From, State) ->
    try
        reply({ok, infos(Items, State)}, State)
    catch Error -> reply({error, Error}, State)
    end;

handle_call(refresh_config, _From, State = #ch{virtual_host = VHost}) ->
    reply(ok, State#ch{trace_state = rabbit_trace:init(VHost)});

handle_call(_Request, _From, State) ->
    noreply(State).

handle_cast({method, Method, Content, Flow},
            State = #ch{reader_pid = Reader}) ->
    case Flow of
        flow   -> credit_flow:ack(Reader);
        noflow -> ok
    end,
    try handle_method(rabbit_channel_interceptor:intercept_method(
                        expand_shortcuts(Method, State)),
                      Content, State) of
        {reply, Reply, NewState} ->
            ok = send(Reply, NewState),
            noreply(NewState);
        {noreply, NewState} ->
            noreply(NewState);
        stop ->
            {stop, normal, State}
    catch
        exit:Reason = #amqp_error{} ->
            MethodName = rabbit_misc:method_record_type(Method),
            handle_exception(Reason#amqp_error{method = MethodName}, State);
        _:Reason ->
            {stop, {Reason, erlang:get_stacktrace()}, State}
    end;

handle_cast({flushed, QPid}, State) ->
    {noreply, queue_blocked(QPid, State), hibernate};

handle_cast(ready_for_close, State = #ch{state      = closing,
                                         writer_pid = WriterPid}) ->
    ok = rabbit_writer:send_command_sync(WriterPid, #'channel.close_ok'{}),
    {stop, normal, State};

handle_cast(terminate, State = #ch{writer_pid = WriterPid}) ->
    ok = rabbit_writer:flush(WriterPid),
    {stop, normal, State};

handle_cast({command, #'basic.consume_ok'{consumer_tag = CTag} = Msg}, State) ->
    ok = send(Msg, State),
    noreply(consumer_monitor(CTag, State));

handle_cast({command, Msg}, State) ->
    ok = send(Msg, State),
    noreply(State);

handle_cast({deliver, _CTag, _AckReq, _Msg}, State = #ch{state = closing}) ->
    noreply(State);
handle_cast({deliver, ConsumerTag, AckRequired,
             Msg = {_QName, QPid, _MsgId, Redelivered,
                    #basic_message{exchange_name = ExchangeName,
                                   routing_keys  = [RoutingKey | _CcRoutes],
                                   content       = Content}}},
            State = #ch{writer_pid = WriterPid,
                        next_tag   = DeliveryTag}) ->
    ok = rabbit_writer:send_command_and_notify(
           WriterPid, QPid, self(),
           #'basic.deliver'{consumer_tag = ConsumerTag,
                            delivery_tag = DeliveryTag,
                            redelivered  = Redelivered,
                            exchange     = ExchangeName#resource.name,
                            routing_key  = RoutingKey},
           Content),
    noreply(record_sent(ConsumerTag, AckRequired, Msg, State));

handle_cast({send_credit_reply, Len}, State = #ch{writer_pid = WriterPid}) ->
    ok = rabbit_writer:send_command(
           WriterPid, #'basic.credit_ok'{available = Len}),
    noreply(State);

handle_cast({send_drained, CTagCredit}, State = #ch{writer_pid = WriterPid}) ->
    [ok = rabbit_writer:send_command(
            WriterPid, #'basic.credit_drained'{consumer_tag   = ConsumerTag,
                                               credit_drained = CreditDrained})
     || {ConsumerTag, CreditDrained} <- CTagCredit],
    noreply(State);

handle_cast(force_event_refresh, State) ->
    rabbit_event:notify(channel_created, infos(?CREATION_EVENT_KEYS, State)),
    noreply(State);

handle_cast({confirm, MsgSeqNos, From}, State) ->
    State1 = #ch{confirmed = C} = confirm(MsgSeqNos, From, State),
    Timeout = case C of [] -> hibernate; _ -> 0 end,
    %% NB: don't call noreply/1 since we don't want to send confirms.
    {noreply, ensure_stats_timer(State1), Timeout}.

handle_info({bump_credit, Msg}, State) ->
    credit_flow:handle_bump_msg(Msg),
    noreply(State);

handle_info(timeout, State) ->
    noreply(State);

handle_info(emit_stats, State) ->
    emit_stats(State),
    State1 = rabbit_event:reset_stats_timer(State, #ch.stats_timer),
    %% NB: don't call noreply/1 since we don't want to kick off the
    %% stats timer.
    {noreply, send_confirms(State1), hibernate};

handle_info({'DOWN', _MRef, process, QPid, Reason}, State) ->
    State1 = handle_publishing_queue_down(QPid, Reason, State),
    State2 = queue_blocked(QPid, State1),
    State3 = handle_consuming_queue_down(QPid, State2),
    State4 = handle_delivering_queue_down(QPid, State3),
    credit_flow:peer_down(QPid),
    #ch{queue_names = QNames, queue_monitors = QMons} = State4,
    case dict:find(QPid, QNames) of
        {ok, QName} -> erase_queue_stats(QName);
        error       -> ok
    end,
    noreply(State4#ch{queue_names    = dict:erase(QPid, QNames),
                      queue_monitors = pmon:erase(QPid, QMons)});

handle_info({'EXIT', _Pid, Reason}, State) ->
    {stop, Reason, State}.

handle_pre_hibernate(State) ->
    ok = clear_permission_cache(),
    rabbit_event:if_enabled(
      State, #ch.stats_timer,
      fun () -> emit_stats(State, [{idle_since, now()}]) end),
    {hibernate, rabbit_event:stop_stats_timer(State, #ch.stats_timer)}.

terminate(Reason, State) ->
    {Res, _State1} = notify_queues(State),
    case Reason of
        normal            -> ok = Res;
        shutdown          -> ok = Res;
        {shutdown, _Term} -> ok = Res;
        _                 -> ok
    end,
    pg_local:leave(rabbit_channels, self()),
    rabbit_event:if_enabled(State, #ch.stats_timer,
                            fun() -> emit_stats(State) end),
    rabbit_event:notify(channel_closed, [{pid, self()}]).

code_change(_OldVsn, State, _Extra) ->
    {ok, State}.

format_message_queue(Opt, MQ) -> rabbit_misc:format_message_queue(Opt, MQ).

%%---------------------------------------------------------------------------

reply(Reply, NewState) -> {reply, Reply, next_state(NewState), hibernate}.

noreply(NewState) -> {noreply, next_state(NewState), hibernate}.

next_state(State) -> ensure_stats_timer(send_confirms(State)).

ensure_stats_timer(State) ->
    rabbit_event:ensure_stats_timer(State, #ch.stats_timer, emit_stats).

return_ok(State, true, _Msg)  -> {noreply, State};
return_ok(State, false, Msg)  -> {reply, Msg, State}.

ok_msg(true, _Msg) -> undefined;
ok_msg(false, Msg) -> Msg.

send(_Command, #ch{state = closing}) ->
    ok;
send(Command, #ch{writer_pid = WriterPid}) ->
    ok = rabbit_writer:send_command(WriterPid, Command).

handle_exception(Reason, State = #ch{protocol   = Protocol,
                                     channel    = Channel,
                                     writer_pid = WriterPid,
                                     reader_pid = ReaderPid,
                                     conn_pid   = ConnPid}) ->
    %% something bad's happened: notify_queues may not be 'ok'
    {_Result, State1} = notify_queues(State),
    case rabbit_binary_generator:map_exception(Channel, Reason, Protocol) of
        {Channel, CloseMethod} ->
            rabbit_log:error("connection ~p, channel ~p - soft error:~n~p~n",
                             [ConnPid, Channel, Reason]),
            ok = rabbit_writer:send_command(WriterPid, CloseMethod),
            {noreply, State1};
        {0, _} ->
            ReaderPid ! {channel_exit, Channel, Reason},
            {stop, normal, State1}
    end.

-ifdef(use_specs).
-spec(precondition_failed/1 :: (string()) -> no_return()).
-endif.
precondition_failed(Format) -> precondition_failed(Format, []).

-ifdef(use_specs).
-spec(precondition_failed/2 :: (string(), [any()]) -> no_return()).
-endif.
precondition_failed(Format, Params) ->
    rabbit_misc:protocol_error(precondition_failed, Format, Params).

return_queue_declare_ok(#resource{name = ActualName},
                        NoWait, MessageCount, ConsumerCount, State) ->
    return_ok(State#ch{most_recently_declared_queue = ActualName}, NoWait,
              #'queue.declare_ok'{queue          = ActualName,
                                  message_count  = MessageCount,
                                  consumer_count = ConsumerCount}).

check_resource_access(User, Resource, Perm) ->
    V = {Resource, Perm},
    Cache = case get(permission_cache) of
                undefined -> [];
                Other     -> Other
            end,
    case lists:member(V, Cache) of
        true  -> ok;
        false -> ok = rabbit_access_control:check_resource_access(
                        User, Resource, Perm),
                 CacheTail = lists:sublist(Cache, ?MAX_PERMISSION_CACHE_SIZE-1),
                 put(permission_cache, [V | CacheTail])
    end.

clear_permission_cache() ->
    erase(permission_cache),
    ok.

check_configure_permitted(Resource, #ch{user = User}) ->
    check_resource_access(User, Resource, configure).

check_write_permitted(Resource, #ch{user = User}) ->
    check_resource_access(User, Resource, write).

check_read_permitted(Resource, #ch{user = User}) ->
    check_resource_access(User, Resource, read).

check_user_id_header(#'P_basic'{user_id = undefined}, _) ->
    ok;
check_user_id_header(#'P_basic'{user_id = Username},
                     #ch{user = #user{username = Username}}) ->
    ok;
check_user_id_header(#'P_basic'{user_id = Claimed},
                     #ch{user = #user{username = Actual,
                                      tags     = Tags}}) ->
    case lists:member(impersonator, Tags) of
        true  -> ok;
        false -> precondition_failed(
                   "user_id property set to '~s' but authenticated user was "
                   "'~s'", [Claimed, Actual])
    end.

check_expiration_header(Props) ->
    case rabbit_basic:parse_expiration(Props) of
        {ok, _}    -> ok;
        {error, E} -> precondition_failed("invalid expiration '~s': ~p",
                                          [Props#'P_basic'.expiration, E])
    end.

check_internal_exchange(#exchange{name = Name, internal = true}) ->
    rabbit_misc:protocol_error(access_refused,
                               "cannot publish to internal ~s",
                               [rabbit_misc:rs(Name)]);
check_internal_exchange(_) ->
    ok.

<<<<<<< HEAD
qbin_to_resource(QueueNameBin, State) ->
    name_to_resource(queue, QueueNameBin, State).

name_to_resource(Type, NameBin, #ch{virtual_host = VHostPath}) ->
    rabbit_misc:r(VHostPath, Type, NameBin).
=======
check_msg_size(Content) ->
    Size = rabbit_basic:msg_size(Content),
    case Size > ?MAX_MSG_SIZE of
        true  -> precondition_failed("message size ~B larger than max size ~B",
                                     [Size, ?MAX_MSG_SIZE]);
        false -> ok
    end.
>>>>>>> d3cddfd6

expand_queue_name_shortcut(<<>>, #ch{most_recently_declared_queue = <<>>}) ->
    rabbit_misc:protocol_error(
      not_found, "no previously declared queue", []);
expand_queue_name_shortcut(<<>>, #ch{most_recently_declared_queue = MRDQ}) ->
    MRDQ;
expand_queue_name_shortcut(QueueNameBin, _) ->
    QueueNameBin.

expand_routing_key_shortcut(<<>>, <<>>,
                            #ch{most_recently_declared_queue = <<>>}) ->
    rabbit_misc:protocol_error(
      not_found, "no previously declared queue", []);
expand_routing_key_shortcut(<<>>, <<>>,
                            #ch{most_recently_declared_queue = MRDQ}) ->
    MRDQ;
expand_routing_key_shortcut(_QueueNameBin, RoutingKey, _State) ->
    RoutingKey.

expand_shortcuts(#'basic.get'    {queue = Q} = M, State) ->
    M#'basic.get'    {queue = expand_queue_name_shortcut(Q, State)};
expand_shortcuts(#'basic.consume'{queue = Q} = M, State) ->
    M#'basic.consume'{queue = expand_queue_name_shortcut(Q, State)};
expand_shortcuts(#'queue.delete' {queue = Q} = M, State) ->
    M#'queue.delete' {queue = expand_queue_name_shortcut(Q, State)};
expand_shortcuts(#'queue.purge'  {queue = Q} = M, State) ->
    M#'queue.purge'  {queue = expand_queue_name_shortcut(Q, State)};
expand_shortcuts(#'queue.bind'   {queue = Q, routing_key = K} = M, State) ->
    M#'queue.bind'   {queue       = expand_queue_name_shortcut(Q, State),
                      routing_key = expand_routing_key_shortcut(Q, K, State)};
expand_shortcuts(#'queue.unbind' {queue = Q, routing_key = K} = M, State) ->
    M#'queue.unbind' {queue       = expand_queue_name_shortcut(Q, State),
                      routing_key = expand_routing_key_shortcut(Q, K, State)};
expand_shortcuts(M, _State) ->
    M.

check_not_default_exchange(#resource{kind = exchange, name = <<"">>}) ->
    rabbit_misc:protocol_error(
      access_refused, "operation not permitted on the default exchange", []);
check_not_default_exchange(_) ->
    ok.

check_exchange_deletion(XName = #resource{name = <<"amq.rabbitmq.", _/binary>>,
                                          kind = exchange}) ->
    rabbit_misc:protocol_error(
      access_refused, "deletion of system ~s not allowed",
      [rabbit_misc:rs(XName)]);
check_exchange_deletion(_) ->
    ok.

%% check that an exchange/queue name does not contain the reserved
%% "amq."  prefix.
%%
%% As per the AMQP 0-9-1 spec, the exclusion of "amq." prefixed names
%% only applies on actual creation, and not in the cases where the
%% entity already exists or passive=true.
%%
%% NB: We deliberately do not enforce the other constraints on names
%% required by the spec.
check_name(Kind, NameBin = <<"amq.", _/binary>>) ->
    rabbit_misc:protocol_error(
      access_refused,
      "~s name '~s' contains reserved prefix 'amq.*'",[Kind, NameBin]);
check_name(_Kind, NameBin) ->
    NameBin.

queue_blocked(QPid, State = #ch{blocking = Blocking}) ->
    case sets:is_element(QPid, Blocking) of
        false -> State;
        true  -> maybe_send_flow_ok(
                   State#ch{blocking = sets:del_element(QPid, Blocking)})
    end.

maybe_send_flow_ok(State = #ch{blocking = Blocking}) ->
    case sets:size(Blocking) of
        0 -> ok = send(#'channel.flow_ok'{active = false}, State);
        _ -> ok
    end,
    State.

record_confirms([], State) ->
    State;
record_confirms(MXs, State = #ch{confirmed = C}) ->
    State#ch{confirmed = [MXs | C]}.

confirm([], _QPid, State) ->
    State;
confirm(MsgSeqNos, QPid, State = #ch{unconfirmed = UC}) ->
    {MXs, UC1} = dtree:take(MsgSeqNos, QPid, UC),
    record_confirms(MXs, State#ch{unconfirmed = UC1}).

handle_method(#'channel.open'{}, _, State = #ch{state = starting}) ->
    %% Don't leave "starting" as the state for 5s. TODO is this TRTTD?
    State1 = State#ch{state = running},
    rabbit_event:if_enabled(State1, #ch.stats_timer,
                            fun() -> emit_stats(State1) end),
    {reply, #'channel.open_ok'{}, State1};

handle_method(#'channel.open'{}, _, _State) ->
    rabbit_misc:protocol_error(
      command_invalid, "second 'channel.open' seen", []);

handle_method(_Method, _, #ch{state = starting}) ->
    rabbit_misc:protocol_error(channel_error, "expected 'channel.open'", []);

handle_method(#'channel.close_ok'{}, _, #ch{state = closing}) ->
    stop;

handle_method(#'channel.close'{}, _, State = #ch{writer_pid = WriterPid,
                                                 state      = closing}) ->
    ok = rabbit_writer:send_command(WriterPid, #'channel.close_ok'{}),
    {noreply, State};

handle_method(_Method, _, State = #ch{state = closing}) ->
    {noreply, State};

handle_method(#'channel.close'{}, _, State = #ch{reader_pid = ReaderPid}) ->
    {ok, State1} = notify_queues(State),
    %% We issue the channel.close_ok response after a handshake with
    %% the reader, the other half of which is ready_for_close. That
    %% way the reader forgets about the channel before we send the
    %% response (and this channel process terminates). If we didn't do
    %% that, a channel.open for the same channel number, which a
    %% client is entitled to send as soon as it has received the
    %% close_ok, might be received by the reader before it has seen
    %% the termination and hence be sent to the old, now dead/dying
    %% channel process, instead of a new process, and thus lost.
    ReaderPid ! {channel_closing, self()},
    {noreply, State1};

%% Even though the spec prohibits the client from sending commands
%% while waiting for the reply to a synchronous command, we generally
%% do allow this...except in the case of a pending tx.commit, where
%% it could wreak havoc.
handle_method(_Method, _, #ch{tx = Tx})
  when Tx =:= committing orelse Tx =:= failed ->
    rabbit_misc:protocol_error(
      channel_error, "unexpected command while processing 'tx.commit'", []);

handle_method(#'access.request'{},_, State) ->
    {reply, #'access.request_ok'{ticket = 1}, State};

handle_method(#'basic.publish'{immediate = true}, _Content, _State) ->
    rabbit_misc:protocol_error(not_implemented, "immediate=true", []);

handle_method(#'basic.publish'{exchange    = ExchangeNameBin,
                               routing_key = RoutingKey,
                               mandatory   = Mandatory},
              Content, State = #ch{virtual_host    = VHostPath,
                                   tx              = Tx,
                                   confirm_enabled = ConfirmEnabled,
                                   trace_state     = TraceState}) ->
    check_msg_size(Content),
    ExchangeName = rabbit_misc:r(VHostPath, exchange, ExchangeNameBin),
    check_write_permitted(ExchangeName, State),
    Exchange = rabbit_exchange:lookup_or_die(ExchangeName),
    check_internal_exchange(Exchange),
    %% We decode the content's properties here because we're almost
    %% certain to want to look at delivery-mode and priority.
    DecodedContent = #content {properties = Props} =
        rabbit_binary_parser:ensure_content_decoded(Content),
    check_user_id_header(Props, State),
    check_expiration_header(Props),
    {MsgSeqNo, State1} =
        case {Tx, ConfirmEnabled} of
            {none, false} -> {undefined, State};
            {_, _}        -> SeqNo = State#ch.publish_seqno,
                             {SeqNo, State#ch{publish_seqno = SeqNo + 1}}
        end,
    case rabbit_basic:message(ExchangeName, RoutingKey, DecodedContent) of
        {ok, Message} ->
            rabbit_trace:tap_in(Message, TraceState),
            Delivery = rabbit_basic:delivery(Mandatory, Message, MsgSeqNo),
            QNames = rabbit_exchange:route(Exchange, Delivery),
            DQ = {Delivery, QNames},
            {noreply, case Tx of
                          none         -> deliver_to_queues(DQ, State1);
                          {Msgs, Acks} -> Msgs1 = queue:in(DQ, Msgs),
                                          State1#ch{tx = {Msgs1, Acks}}
                      end};
        {error, Reason} ->
            precondition_failed("invalid message: ~p", [Reason])
    end;

handle_method(#'basic.nack'{delivery_tag = DeliveryTag,
                            multiple     = Multiple,
                            requeue      = Requeue}, _, State) ->
    reject(DeliveryTag, Requeue, Multiple, State);

handle_method(#'basic.ack'{delivery_tag = DeliveryTag,
                           multiple     = Multiple},
              _, State = #ch{unacked_message_q = UAMQ, tx = Tx}) ->
    {Acked, Remaining} = collect_acks(UAMQ, DeliveryTag, Multiple),
    State1 = State#ch{unacked_message_q = Remaining},
    {noreply, case Tx of
                  none         -> ack(Acked, State1),
                                  State1;
                  {Msgs, Acks} -> Acks1 = ack_cons(ack, Acked, Acks),
                                  State1#ch{tx = {Msgs, Acks1}}
              end};

handle_method(#'basic.get'{queue = QueueNameBin, no_ack = NoAck},
              _, State = #ch{writer_pid = WriterPid,
                             conn_pid   = ConnPid,
                             limiter    = Limiter,
                             next_tag   = DeliveryTag}) ->
    QueueName = qbin_to_resource(QueueNameBin, State),
    check_read_permitted(QueueName, State),
    case rabbit_amqqueue:with_exclusive_access_or_die(
           QueueName, ConnPid,
           fun (Q) -> rabbit_amqqueue:basic_get(
                        Q, self(), NoAck, rabbit_limiter:pid(Limiter))
           end) of
        {ok, MessageCount,
         Msg = {QName, QPid, _MsgId, Redelivered,
                #basic_message{exchange_name = ExchangeName,
                               routing_keys  = [RoutingKey | _CcRoutes],
                               content       = Content}}} ->
            ok = rabbit_writer:send_command(
                   WriterPid,
                   #'basic.get_ok'{delivery_tag  = DeliveryTag,
                                   redelivered   = Redelivered,
                                   exchange      = ExchangeName#resource.name,
                                   routing_key   = RoutingKey,
                                   message_count = MessageCount},
                   Content),
            State1 = monitor_delivering_queue(NoAck, QPid, QName, State),
            {noreply, record_sent(none, not(NoAck), Msg, State1)};
        empty ->
            {reply, #'basic.get_empty'{}, State}
    end;

handle_method(#'basic.consume'{queue        = QueueNameBin,
                               consumer_tag = ConsumerTag,
                               no_local     = _, % FIXME: implement
                               no_ack       = NoAck,
                               exclusive    = ExclusiveConsume,
                               nowait       = NoWait,
                               arguments    = Args},
              _, State = #ch{conn_pid         = ConnPid,
                             limiter          = Limiter,
                             consumer_mapping = ConsumerMapping}) ->
    case dict:find(ConsumerTag, ConsumerMapping) of
        error ->
            QueueName = qbin_to_resource(QueueNameBin, State),
            check_read_permitted(QueueName, State),
            ActualConsumerTag =
                case ConsumerTag of
                    <<>>  -> rabbit_guid:binary(rabbit_guid:gen_secure(),
                                                "amq.ctag");
                    Other -> Other
                end,

            %% We get the queue process to send the consume_ok on our
            %% behalf. This is for symmetry with basic.cancel - see
            %% the comment in that method for why.
            case rabbit_amqqueue:with_exclusive_access_or_die(
                   QueueName, ConnPid,
                   fun (Q) ->
                           {CreditArgs, OtherArgs} = parse_credit_args(Args),
                           {rabbit_amqqueue:basic_consume(
                              Q, NoAck, self(),
                              rabbit_limiter:pid(Limiter),
                              rabbit_limiter:is_active(Limiter),
                              ActualConsumerTag, ExclusiveConsume,
                              CreditArgs, OtherArgs,
                              ok_msg(NoWait, #'basic.consume_ok'{
                                       consumer_tag = ActualConsumerTag})),
                            Q}
                   end) of
                {ok, Q = #amqqueue{pid = QPid, name = QName}} ->
                    CM1 = dict:store(ActualConsumerTag, Q, ConsumerMapping),
                    State1 = monitor_delivering_queue(
                               NoAck, QPid, QName,
                               State#ch{consumer_mapping = CM1}),
                    {noreply,
                     case NoWait of
                         true  -> consumer_monitor(ActualConsumerTag, State1);
                         false -> State1
                     end};
                {{error, exclusive_consume_unavailable}, _Q} ->
                    rabbit_misc:protocol_error(
                      access_refused, "~s in exclusive use",
                      [rabbit_misc:rs(QueueName)])
            end;
        {ok, _} ->
            %% Attempted reuse of consumer tag.
            rabbit_misc:protocol_error(
              not_allowed, "attempt to reuse consumer tag '~s'", [ConsumerTag])
    end;

handle_method(#'basic.cancel'{consumer_tag = ConsumerTag, nowait = NoWait},
              _, State = #ch{consumer_mapping = ConsumerMapping,
                             queue_consumers  = QCons}) ->
    OkMsg = #'basic.cancel_ok'{consumer_tag = ConsumerTag},
    case dict:find(ConsumerTag, ConsumerMapping) of
        error ->
            %% Spec requires we ignore this situation.
            return_ok(State, NoWait, OkMsg);
        {ok, Q = #amqqueue{pid = QPid}} ->
            ConsumerMapping1 = dict:erase(ConsumerTag, ConsumerMapping),
            QCons1 =
                case dict:find(QPid, QCons) of
                    error       -> QCons;
                    {ok, CTags} -> CTags1 = gb_sets:delete(ConsumerTag, CTags),
                                   case gb_sets:is_empty(CTags1) of
                                       true  -> dict:erase(QPid, QCons);
                                       false -> dict:store(QPid, CTags1, QCons)
                                   end
                end,
            NewState = State#ch{consumer_mapping = ConsumerMapping1,
                                queue_consumers  = QCons1},
            %% In order to ensure that no more messages are sent to
            %% the consumer after the cancel_ok has been sent, we get
            %% the queue process to send the cancel_ok on our
            %% behalf. If we were sending the cancel_ok ourselves it
            %% might overtake a message sent previously by the queue.
            case rabbit_misc:with_exit_handler(
                   fun () -> {error, not_found} end,
                   fun () ->
                           rabbit_amqqueue:basic_cancel(
                             Q, self(), ConsumerTag, ok_msg(NoWait, OkMsg))
                   end) of
                ok ->
                    {noreply, NewState};
                {error, not_found} ->
                    %% Spec requires we ignore this situation.
                    return_ok(NewState, NoWait, OkMsg)
            end
    end;

handle_method(#'basic.qos'{global = true}, _, _State) ->
    rabbit_misc:protocol_error(not_implemented, "global=true", []);

handle_method(#'basic.qos'{prefetch_size = Size}, _, _State) when Size /= 0 ->
    rabbit_misc:protocol_error(not_implemented,
                               "prefetch_size!=0 (~w)", [Size]);

handle_method(#'basic.qos'{prefetch_count = 0},
              _, State = #ch{limiter = Limiter}) ->
    Limiter1 = rabbit_limiter:unlimit_prefetch(Limiter),
    {reply, #'basic.qos_ok'{}, State#ch{limiter = Limiter1}};

handle_method(#'basic.qos'{prefetch_count = PrefetchCount},
              _, State = #ch{limiter = Limiter, unacked_message_q = UAMQ}) ->
    %% TODO queue:len(UAMQ) is not strictly right since that counts
    %% unacked messages from basic.get too. Pretty obscure though.
    Limiter1 = rabbit_limiter:limit_prefetch(Limiter,
                                             PrefetchCount, queue:len(UAMQ)),
    {reply, #'basic.qos_ok'{},
     maybe_limit_queues(Limiter, Limiter1, State#ch{limiter = Limiter1})};

handle_method(#'basic.recover_async'{requeue = true},
              _, State = #ch{unacked_message_q = UAMQ, limiter = Limiter}) ->
    OkFun = fun () -> ok end,
    UAMQL = queue:to_list(UAMQ),
    foreach_per_queue(
      fun (QPid, MsgIds) ->
              rabbit_misc:with_exit_handler(
                OkFun,
                fun () -> rabbit_amqqueue:requeue(QPid, MsgIds, self()) end)
      end, lists:reverse(UAMQL)),
    ok = notify_limiter(Limiter, UAMQL),
    %% No answer required - basic.recover is the newer, synchronous
    %% variant of this method
    {noreply, State#ch{unacked_message_q = queue:new()}};

handle_method(#'basic.recover_async'{requeue = false}, _, _State) ->
    rabbit_misc:protocol_error(not_implemented, "requeue=false", []);

handle_method(#'basic.recover'{requeue = Requeue}, Content, State) ->
    {noreply, State1} = handle_method(#'basic.recover_async'{requeue = Requeue},
                                      Content, State),
    {reply, #'basic.recover_ok'{}, State1};

handle_method(#'basic.reject'{delivery_tag = DeliveryTag, requeue = Requeue},
              _, State) ->
    reject(DeliveryTag, Requeue, false, State);

handle_method(#'exchange.declare'{exchange    = ExchangeNameBin,
                                  type        = TypeNameBin,
                                  passive     = false,
                                  durable     = Durable,
                                  auto_delete = AutoDelete,
                                  internal    = Internal,
                                  nowait      = NoWait,
                                  arguments   = Args},
              _, State = #ch{virtual_host = VHostPath}) ->
    CheckedType = rabbit_exchange:check_type(TypeNameBin),
    ExchangeName = rabbit_misc:r(VHostPath, exchange, ExchangeNameBin),
    check_not_default_exchange(ExchangeName),
    check_configure_permitted(ExchangeName, State),
    X = case rabbit_exchange:lookup(ExchangeName) of
            {ok, FoundX} -> FoundX;
            {error, not_found} ->
                check_name('exchange', ExchangeNameBin),
                AeKey = <<"alternate-exchange">>,
                case rabbit_misc:r_arg(VHostPath, exchange, Args, AeKey) of
                    undefined -> ok;
                    {error, {invalid_type, Type}} ->
                        precondition_failed(
                          "invalid type '~s' for arg '~s' in ~s",
                          [Type, AeKey, rabbit_misc:rs(ExchangeName)]);
                    AName     -> check_read_permitted(ExchangeName, State),
                                 check_write_permitted(AName, State),
                                 ok
                end,
                rabbit_exchange:declare(ExchangeName,
                                        CheckedType,
                                        Durable,
                                        AutoDelete,
                                        Internal,
                                        Args)
        end,
    ok = rabbit_exchange:assert_equivalence(X, CheckedType, Durable,
                                            AutoDelete, Internal, Args),
    return_ok(State, NoWait, #'exchange.declare_ok'{});

handle_method(#'exchange.declare'{exchange = ExchangeNameBin,
                                  passive  = true,
                                  nowait   = NoWait},
              _, State = #ch{virtual_host = VHostPath}) ->
    ExchangeName = rabbit_misc:r(VHostPath, exchange, ExchangeNameBin),
    check_not_default_exchange(ExchangeName),
    _ = rabbit_exchange:lookup_or_die(ExchangeName),
    return_ok(State, NoWait, #'exchange.declare_ok'{});

handle_method(#'exchange.delete'{exchange  = ExchangeNameBin,
                                 if_unused = IfUnused,
                                 nowait    = NoWait},
              _, State = #ch{virtual_host = VHostPath}) ->
    ExchangeName = rabbit_misc:r(VHostPath, exchange, ExchangeNameBin),
    check_not_default_exchange(ExchangeName),
    check_exchange_deletion(ExchangeName),
    check_configure_permitted(ExchangeName, State),
    case rabbit_exchange:delete(ExchangeName, IfUnused) of
        {error, not_found} ->
            return_ok(State, NoWait,  #'exchange.delete_ok'{});
        {error, in_use} ->
            precondition_failed("~s in use", [rabbit_misc:rs(ExchangeName)]);
        ok ->
            return_ok(State, NoWait,  #'exchange.delete_ok'{})
    end;

handle_method(#'exchange.bind'{destination = DestinationNameBin,
                               source      = SourceNameBin,
                               routing_key = RoutingKey,
                               nowait      = NoWait,
                               arguments   = Arguments}, _, State) ->
    binding_action(fun rabbit_binding:add/2,
                   SourceNameBin, exchange, DestinationNameBin, RoutingKey,
                   Arguments, #'exchange.bind_ok'{}, NoWait, State);

handle_method(#'exchange.unbind'{destination = DestinationNameBin,
                                 source      = SourceNameBin,
                                 routing_key = RoutingKey,
                                 nowait      = NoWait,
                                 arguments   = Arguments}, _, State) ->
    binding_action(fun rabbit_binding:remove/2,
                   SourceNameBin, exchange, DestinationNameBin, RoutingKey,
                   Arguments, #'exchange.unbind_ok'{}, NoWait, State);

handle_method(#'queue.declare'{queue       = QueueNameBin,
                               passive     = false,
                               durable     = DurableDeclare,
                               exclusive   = ExclusiveDeclare,
                               auto_delete = AutoDelete,
                               nowait      = NoWait,
                               arguments   = Args} = Declare,
              _, State = #ch{virtual_host        = VHostPath,
                             conn_pid            = ConnPid,
                             queue_collector_pid = CollectorPid}) ->
    Owner = case ExclusiveDeclare of
                true  -> ConnPid;
                false -> none
            end,
    Durable = DurableDeclare andalso not ExclusiveDeclare,
    ActualNameBin = case QueueNameBin of
                        <<>>  -> rabbit_guid:binary(rabbit_guid:gen_secure(),
                                                    "amq.gen");
                        Other -> check_name('queue', Other)
                    end,
    QueueName = rabbit_misc:r(VHostPath, queue, ActualNameBin),
    check_configure_permitted(QueueName, State),
    case rabbit_amqqueue:with(
           QueueName,
           fun (Q) -> ok = rabbit_amqqueue:assert_equivalence(
                             Q, Durable, AutoDelete, Args, Owner),
                      rabbit_amqqueue:stat(Q)
           end) of
        {ok, MessageCount, ConsumerCount} ->
            return_queue_declare_ok(QueueName, NoWait, MessageCount,
                                    ConsumerCount, State);
        {error, not_found} ->
            DlxKey = <<"x-dead-letter-exchange">>,
            case rabbit_misc:r_arg(VHostPath, exchange, Args, DlxKey) of
               undefined ->
                   ok;
               {error, {invalid_type, Type}} ->
                    precondition_failed(
                      "invalid type '~s' for arg '~s' in ~s",
                      [Type, DlxKey, rabbit_misc:rs(QueueName)]);
               DLX ->
                   check_read_permitted(QueueName, State),
                   check_write_permitted(DLX, State),
                   ok
            end,
            case rabbit_amqqueue:declare(QueueName, Durable, AutoDelete,
                                         Args, Owner) of
                {new, #amqqueue{pid = QPid}} ->
                    %% We need to notify the reader within the channel
                    %% process so that we can be sure there are no
                    %% outstanding exclusive queues being declared as
                    %% the connection shuts down.
                    ok = case Owner of
                             none -> ok;
                             _    -> rabbit_queue_collector:register(
                                       CollectorPid, QPid)
                         end,
                    return_queue_declare_ok(QueueName, NoWait, 0, 0, State);
                {existing, _Q} ->
                    %% must have been created between the stat and the
                    %% declare. Loop around again.
                    handle_method(Declare, none, State);
                {absent, Q} ->
                    rabbit_misc:absent(Q);
                {owner_died, _Q} ->
                    %% Presumably our own days are numbered since the
                    %% connection has died. Pretend the queue exists though,
                    %% just so nothing fails.
                    return_queue_declare_ok(QueueName, NoWait, 0, 0, State)
            end;
        {error, {absent, Q}} ->
            rabbit_misc:absent(Q)
    end;

handle_method(#'queue.declare'{queue   = QueueNameBin,
                               passive = true,
                               nowait  = NoWait},
              _, State = #ch{virtual_host = VHostPath,
                             conn_pid     = ConnPid}) ->
    QueueName = rabbit_misc:r(VHostPath, queue, QueueNameBin),
    {{ok, MessageCount, ConsumerCount}, #amqqueue{} = Q} =
        rabbit_amqqueue:with_or_die(
          QueueName, fun (Q) -> {rabbit_amqqueue:stat(Q), Q} end),
    ok = rabbit_amqqueue:check_exclusive_access(Q, ConnPid),
    return_queue_declare_ok(QueueName, NoWait, MessageCount, ConsumerCount,
                            State);

handle_method(#'queue.delete'{queue     = QueueNameBin,
                              if_unused = IfUnused,
                              if_empty  = IfEmpty,
                              nowait    = NoWait},
              _, State = #ch{conn_pid = ConnPid}) ->
    QueueName = qbin_to_resource(QueueNameBin, State),
    check_configure_permitted(QueueName, State),
    case rabbit_amqqueue:with(
           QueueName,
           fun (Q) ->
                   rabbit_amqqueue:check_exclusive_access(Q, ConnPid),
                   rabbit_amqqueue:delete(Q, IfUnused, IfEmpty)
           end,
           fun (not_found)   -> {ok, 0};
               ({absent, Q}) -> rabbit_misc:absent(Q)
           end) of
        {error, in_use} ->
            precondition_failed("~s in use", [rabbit_misc:rs(QueueName)]);
        {error, not_empty} ->
            precondition_failed("~s not empty", [rabbit_misc:rs(QueueName)]);
        {ok, PurgedMessageCount} ->
            return_ok(State, NoWait,
                      #'queue.delete_ok'{message_count = PurgedMessageCount})
    end;

handle_method(#'queue.bind'{queue       = QueueNameBin,
                            exchange    = ExchangeNameBin,
                            routing_key = RoutingKey,
                            nowait      = NoWait,
                            arguments   = Arguments}, _, State) ->
    binding_action(fun rabbit_binding:add/2,
                   ExchangeNameBin, queue, QueueNameBin, RoutingKey, Arguments,
                   #'queue.bind_ok'{}, NoWait, State);

handle_method(#'queue.unbind'{queue       = QueueNameBin,
                              exchange    = ExchangeNameBin,
                              routing_key = RoutingKey,
                              arguments   = Arguments}, _, State) ->
    binding_action(fun rabbit_binding:remove/2,
                   ExchangeNameBin, queue, QueueNameBin, RoutingKey, Arguments,
                   #'queue.unbind_ok'{}, false, State);

handle_method(#'queue.purge'{queue = QueueNameBin, nowait = NoWait},
              _, State = #ch{conn_pid = ConnPid}) ->
    QueueName = qbin_to_resource(QueueNameBin, State),
    check_read_permitted(QueueName, State),
    {ok, PurgedMessageCount} = rabbit_amqqueue:with_exclusive_access_or_die(
                                 QueueName, ConnPid,
                                 fun (Q) -> rabbit_amqqueue:purge(Q) end),
    return_ok(State, NoWait,
              #'queue.purge_ok'{message_count = PurgedMessageCount});

handle_method(#'tx.select'{}, _, #ch{confirm_enabled = true}) ->
    precondition_failed("cannot switch from confirm to tx mode");

handle_method(#'tx.select'{}, _, State = #ch{tx = none}) ->
    {reply, #'tx.select_ok'{}, State#ch{tx = new_tx()}};

handle_method(#'tx.select'{}, _, State) ->
    {reply, #'tx.select_ok'{}, State};

handle_method(#'tx.commit'{}, _, #ch{tx = none}) ->
    precondition_failed("channel is not transactional");

handle_method(#'tx.commit'{}, _, State = #ch{tx      = {Msgs, Acks},
                                             limiter = Limiter}) ->
    State1 = rabbit_misc:queue_fold(fun deliver_to_queues/2, State, Msgs),
    Rev = fun (X) -> lists:reverse(lists:sort(X)) end,
    lists:foreach(fun ({ack,     A}) -> ack(Rev(A), State1);
                      ({Requeue, A}) -> reject(Requeue, Rev(A), Limiter)
                  end, lists:reverse(Acks)),
    {noreply, maybe_complete_tx(State1#ch{tx = committing})};

handle_method(#'tx.rollback'{}, _, #ch{tx = none}) ->
    precondition_failed("channel is not transactional");

handle_method(#'tx.rollback'{}, _, State = #ch{unacked_message_q = UAMQ,
                                               tx = {_Msgs, Acks}}) ->
    AcksL = lists:append(lists:reverse([lists:reverse(L) || {_, L} <- Acks])),
    UAMQ1 = queue:from_list(lists:usort(AcksL ++ queue:to_list(UAMQ))),
    {reply, #'tx.rollback_ok'{}, State#ch{unacked_message_q = UAMQ1,
                                          tx                = new_tx()}};

handle_method(#'confirm.select'{}, _, #ch{tx = {_, _}}) ->
    precondition_failed("cannot switch from tx to confirm mode");

handle_method(#'confirm.select'{nowait = NoWait}, _, State) ->
    return_ok(State#ch{confirm_enabled = true},
              NoWait, #'confirm.select_ok'{});

handle_method(#'channel.flow'{active = true},
              _, State = #ch{limiter = Limiter}) ->
    Limiter1 = rabbit_limiter:unblock(Limiter),
    {reply, #'channel.flow_ok'{active = true},
     maybe_limit_queues(Limiter, Limiter1, State#ch{limiter = Limiter1})};

handle_method(#'channel.flow'{active = false},
              _, State = #ch{consumer_mapping = Consumers,
                             limiter          = Limiter}) ->
    case rabbit_limiter:is_blocked(Limiter) of
        true  -> {noreply, maybe_send_flow_ok(State)};
        false -> Limiter1 = rabbit_limiter:block(Limiter),
                 State1 = maybe_limit_queues(Limiter, Limiter1,
                                             State#ch{limiter = Limiter1}),
                 %% The semantics of channel.flow{active=false}
                 %% require that no messages are delivered after the
                 %% channel.flow_ok has been sent. We accomplish that
                 %% by "flushing" all messages in flight from the
                 %% consumer queues to us. To do this we tell all the
                 %% queues to invoke rabbit_channel:flushed/2, which
                 %% will send us a {flushed, ...} message that appears
                 %% *after* all the {deliver, ...} messages. We keep
                 %% track of all the QPids thus asked, and once all of
                 %% them have responded (or died) we send the
                 %% channel.flow_ok.
                 QPids = consumer_queues(Consumers),
                 ok = rabbit_amqqueue:flush_all(QPids, self()),
                 {noreply, maybe_send_flow_ok(
                             State1#ch{blocking = sets:from_list(QPids)})}
    end;

handle_method(#'basic.credit'{consumer_tag = CTag,
                              credit       = Credit,
                              drain        = Drain},
              _, State = #ch{consumer_mapping = Consumers}) ->
    case dict:find(CTag, Consumers) of
        {ok, Q} -> ok = rabbit_amqqueue:credit(
                          Q, self(), CTag, Credit, Drain),
                   {noreply, State};
        error   -> precondition_failed("unknown consumer tag '~s'", [CTag])
    end;

handle_method(_MethodRecord, _Content, _State) ->
    rabbit_misc:protocol_error(
      command_invalid, "unimplemented method", []).

%%----------------------------------------------------------------------------

consumer_monitor(ConsumerTag,
                 State = #ch{consumer_mapping = ConsumerMapping,
                             queue_monitors   = QMons,
                             queue_consumers  = QCons,
                             capabilities     = Capabilities}) ->
    case rabbit_misc:table_lookup(
           Capabilities, <<"consumer_cancel_notify">>) of
        {bool, true} ->
            #amqqueue{pid = QPid} = dict:fetch(ConsumerTag, ConsumerMapping),
            QCons1 = dict:update(QPid,
                                 fun (CTags) ->
                                         gb_sets:insert(ConsumerTag, CTags)
                                 end,
                                 gb_sets:singleton(ConsumerTag),
                                 QCons),
            State#ch{queue_monitors  = pmon:monitor(QPid, QMons),
                     queue_consumers = QCons1};
        _ ->
            State
    end.

monitor_delivering_queue(NoAck, QPid, QName,
                         State = #ch{queue_names       = QNames,
                                     queue_monitors    = QMons,
                                     delivering_queues = DQ}) ->
    State#ch{queue_names       = dict:store(QPid, QName, QNames),
             queue_monitors    = pmon:monitor(QPid, QMons),
             delivering_queues = case NoAck of
                                     true  -> DQ;
                                     false -> sets:add_element(QPid, DQ)
                                 end}.

handle_publishing_queue_down(QPid, Reason, State = #ch{unconfirmed = UC}) ->
    case rabbit_misc:is_abnormal_exit(Reason) of
        true  -> {MXs, UC1} = dtree:take_all(QPid, UC),
                 send_nacks(MXs, State#ch{unconfirmed = UC1});
        false -> {MXs, UC1} = dtree:take(QPid, UC),
                 record_confirms(MXs, State#ch{unconfirmed = UC1})
    end.

handle_consuming_queue_down(QPid,
                            State = #ch{consumer_mapping = ConsumerMapping,
                                        queue_consumers  = QCons,
                                        queue_names      = QNames}) ->
    ConsumerTags = case dict:find(QPid, QCons) of
                       error       -> gb_sets:new();
                       {ok, CTags} -> CTags
                   end,
    ConsumerMapping1 =
        gb_sets:fold(fun (CTag, CMap) ->
                             ok = send(#'basic.cancel'{consumer_tag = CTag,
                                                       nowait       = true},
                                       State),
                             rabbit_event:notify(
                               consumer_deleted,
                               [{consumer_tag, CTag},
                                {channel,      self()},
                                {queue,        dict:fetch(QPid, QNames)}]),
                             dict:erase(CTag, CMap)
                     end, ConsumerMapping, ConsumerTags),
    State#ch{consumer_mapping = ConsumerMapping1,
             queue_consumers  = dict:erase(QPid, QCons)}.

handle_delivering_queue_down(QPid, State = #ch{delivering_queues = DQ}) ->
    State#ch{delivering_queues = sets:del_element(QPid, DQ)}.

parse_credit_args(Arguments) ->
    case rabbit_misc:table_lookup(Arguments, <<"x-credit">>) of
        {table, T} -> {case {rabbit_misc:table_lookup(T, <<"credit">>),
                             rabbit_misc:table_lookup(T, <<"drain">>)} of
                           {{long, Credit}, {bool, Drain}} -> {Credit, Drain};
                           _                               -> none
                       end, lists:keydelete(<<"x-credit">>, 1, Arguments)};
        undefined  -> {none, Arguments}
    end.

binding_action(Fun, ExchangeNameBin, DestinationType, DestinationNameBin,
               RoutingKey, Arguments, ReturnMethod, NoWait,
               State = #ch{virtual_host = VHostPath,
                           conn_pid     = ConnPid }) ->
    DestinationName = name_to_resource(DestinationType, DestinationNameBin, State),
    check_write_permitted(DestinationName, State),
    ExchangeName = rabbit_misc:r(VHostPath, exchange, ExchangeNameBin),
    [check_not_default_exchange(N) || N <- [DestinationName, ExchangeName]],
    check_read_permitted(ExchangeName, State),
    case Fun(#binding{source      = ExchangeName,
                      destination = DestinationName,
                      key         = RoutingKey,
                      args        = Arguments},
             fun (_X, Q = #amqqueue{}) ->
                     try rabbit_amqqueue:check_exclusive_access(Q, ConnPid)
                     catch exit:Reason -> {error, Reason}
                     end;
                 (_X, #exchange{}) ->
                     ok
             end) of
        {error, {resources_missing, [{not_found, Name} | _]}} ->
            rabbit_misc:not_found(Name);
        {error, {resources_missing, [{absent, Q} | _]}} ->
            rabbit_misc:absent(Q);
        {error, binding_not_found} ->
            rabbit_misc:protocol_error(
              not_found, "no binding ~s between ~s and ~s",
              [RoutingKey, rabbit_misc:rs(ExchangeName),
               rabbit_misc:rs(DestinationName)]);
        {error, {binding_invalid, Fmt, Args}} ->
            rabbit_misc:protocol_error(precondition_failed, Fmt, Args);
        {error, #amqp_error{} = Error} ->
            rabbit_misc:protocol_error(Error);
        ok -> return_ok(State, NoWait, ReturnMethod)
    end.

basic_return(#basic_message{exchange_name = ExchangeName,
                            routing_keys  = [RoutingKey | _CcRoutes],
                            content       = Content},
             #ch{protocol = Protocol, writer_pid = WriterPid}, Reason) ->
    {_Close, ReplyCode, ReplyText} = Protocol:lookup_amqp_exception(Reason),
    ok = rabbit_writer:send_command(
           WriterPid,
           #'basic.return'{reply_code  = ReplyCode,
                           reply_text  = ReplyText,
                           exchange    = ExchangeName#resource.name,
                           routing_key = RoutingKey},
           Content).

reject(DeliveryTag, Requeue, Multiple,
       State = #ch{unacked_message_q = UAMQ, tx = Tx}) ->
    {Acked, Remaining} = collect_acks(UAMQ, DeliveryTag, Multiple),
    State1 = State#ch{unacked_message_q = Remaining},
    {noreply, case Tx of
                  none         -> reject(Requeue, Acked, State1#ch.limiter),
                                  State1;
                  {Msgs, Acks} -> Acks1 = ack_cons(Requeue, Acked, Acks),
                                  State1#ch{tx = {Msgs, Acks1}}
              end}.

%% NB: Acked is in youngest-first order
reject(Requeue, Acked, Limiter) ->
    foreach_per_queue(
      fun (QPid, MsgIds) ->
              rabbit_amqqueue:reject(QPid, MsgIds, Requeue, self())
      end, Acked),
    ok = notify_limiter(Limiter, Acked).

record_sent(ConsumerTag, AckRequired,
            Msg = {QName, QPid, MsgId, Redelivered, _Message},
            State = #ch{unacked_message_q = UAMQ,
                        next_tag          = DeliveryTag,
                        trace_state       = TraceState}) ->
    ?INCR_STATS([{queue_stats, QName, 1}], case {ConsumerTag, AckRequired} of
                                               {none,  true} -> get;
                                               {none, false} -> get_no_ack;
                                               {_   ,  true} -> deliver;
                                               {_   , false} -> deliver_no_ack
                                           end, State),
    case Redelivered of
        true  -> ?INCR_STATS([{queue_stats, QName, 1}], redeliver, State);
        false -> ok
    end,
    rabbit_trace:tap_out(Msg, TraceState),
    UAMQ1 = case AckRequired of
                true  -> queue:in({DeliveryTag, ConsumerTag, {QPid, MsgId}},
                                  UAMQ);
                false -> UAMQ
            end,
    State#ch{unacked_message_q = UAMQ1, next_tag = DeliveryTag + 1}.

%% NB: returns acks in youngest-first order
collect_acks(Q, 0, true) ->
    {lists:reverse(queue:to_list(Q)), queue:new()};
collect_acks(Q, DeliveryTag, Multiple) ->
    collect_acks([], [], Q, DeliveryTag, Multiple).

collect_acks(ToAcc, PrefixAcc, Q, DeliveryTag, Multiple) ->
    case queue:out(Q) of
        {{value, UnackedMsg = {CurrentDeliveryTag, _ConsumerTag, _Msg}},
         QTail} ->
            if CurrentDeliveryTag == DeliveryTag ->
                    {[UnackedMsg | ToAcc],
                     case PrefixAcc of
                         [] -> QTail;
                         _  -> queue:join(
                                 queue:from_list(lists:reverse(PrefixAcc)),
                                 QTail)
                     end};
               Multiple ->
                    collect_acks([UnackedMsg | ToAcc], PrefixAcc,
                                 QTail, DeliveryTag, Multiple);
               true ->
                    collect_acks(ToAcc, [UnackedMsg | PrefixAcc],
                                 QTail, DeliveryTag, Multiple)
            end;
        {empty, _} ->
            precondition_failed("unknown delivery tag ~w", [DeliveryTag])
    end.

%% NB: Acked is in youngest-first order
ack(Acked, State = #ch{queue_names = QNames}) ->
    foreach_per_queue(
      fun (QPid, MsgIds) ->
              ok = rabbit_amqqueue:ack(QPid, MsgIds, self()),
              ?INCR_STATS(case dict:find(QPid, QNames) of
                              {ok, QName} -> Count = length(MsgIds),
                                             [{queue_stats, QName, Count}];
                              error       -> []
                          end, ack, State)
      end, Acked),
    ok = notify_limiter(State#ch.limiter, Acked).

%% {Msgs, Acks}
%%
%% Msgs is a queue.
%%
%% Acks looks s.t. like this:
%% [{false,[5,4]},{true,[3]},{ack,[2,1]}, ...]
%%
%% Each element is a pair consisting of a tag and a list of
%% ack'ed/reject'ed msg ids. The tag is one of 'ack' (to ack), 'true'
%% (reject w requeue), 'false' (reject w/o requeue). The msg ids, as
%% well as the list overall, are in "most-recent (generally youngest)
%% ack first" order.
new_tx() -> {queue:new(), []}.

notify_queues(State = #ch{state = closing}) ->
    {ok, State};
notify_queues(State = #ch{consumer_mapping  = Consumers,
                          delivering_queues = DQ }) ->
    QPids = sets:to_list(
              sets:union(sets:from_list(consumer_queues(Consumers)), DQ)),
    {rabbit_amqqueue:notify_down_all(QPids, self()), State#ch{state = closing}}.

foreach_per_queue(_F, []) ->
    ok;
foreach_per_queue(F, [{_DTag, _CTag, {QPid, MsgId}}]) -> %% common case
    F(QPid, [MsgId]);
%% NB: UAL should be in youngest-first order; the tree values will
%% then be in oldest-first order
foreach_per_queue(F, UAL) ->
    T = lists:foldl(fun ({_DTag, _CTag, {QPid, MsgId}}, T) ->
                            rabbit_misc:gb_trees_cons(QPid, MsgId, T)
                    end, gb_trees:empty(), UAL),
    rabbit_misc:gb_trees_foreach(F, T).

maybe_limit_queues(OldLimiter, NewLimiter, State) ->
    case ((not rabbit_limiter:is_active(OldLimiter)) andalso
          rabbit_limiter:is_active(NewLimiter)) of
        true  -> Queues = consumer_queues(State#ch.consumer_mapping),
                 rabbit_amqqueue:activate_limit_all(Queues, self());
        false -> ok
    end,
    State.

consumer_queues(Consumers) ->
    lists:usort([QPid ||
                    {_Key, #amqqueue{pid = QPid}} <- dict:to_list(Consumers)]).

%% tell the limiter about the number of acks that have been received
%% for messages delivered to subscribed consumers, but not acks for
%% messages sent in a response to a basic.get (identified by their
%% 'none' consumer tag)
notify_limiter(Limiter, Acked) ->
    %% optimisation: avoid the potentially expensive 'foldl' in the
    %% common case.
     case rabbit_limiter:is_prefetch_limited(Limiter) of
        false -> ok;
        true  -> case lists:foldl(fun ({_, none, _}, Acc) -> Acc;
                                      ({_,    _, _}, Acc) -> Acc + 1
                                  end, 0, Acked) of
                     0     -> ok;
                     Count -> rabbit_limiter:ack(Limiter, Count)
                 end
    end.

deliver_to_queues({#delivery{message    = #basic_message{exchange_name = XName},
                             msg_seq_no = undefined,
                             mandatory  = false},
                   []}, State) -> %% optimisation
    ?INCR_STATS([{exchange_stats, XName, 1}], publish, State),
    State;
deliver_to_queues({Delivery = #delivery{message    = Message = #basic_message{
                                                       exchange_name = XName},
                                        msg_seq_no = MsgSeqNo},
                   DelQNames}, State = #ch{queue_names    = QNames,
                                           queue_monitors = QMons}) ->
    Qs = rabbit_amqqueue:lookup(DelQNames),
    {RoutingRes, DeliveredQPids} = rabbit_amqqueue:deliver_flow(Qs, Delivery),
    %% The pmon:monitor_all/2 monitors all queues to which we
    %% delivered. But we want to monitor even queues we didn't deliver
    %% to, since we need their 'DOWN' messages to clean
    %% queue_names. So we also need to monitor each QPid from
    %% queues. But that only gets the masters (which is fine for
    %% cleaning queue_names), so we need the union of both.
    %%
    %% ...and we need to add even non-delivered queues to queue_names
    %% since alternative algorithms to update queue_names less
    %% frequently would in fact be more expensive in the common case.
    {QNames1, QMons1} =
        lists:foldl(fun (#amqqueue{pid = QPid, name = QName},
                         {QNames0, QMons0}) ->
                            {case dict:is_key(QPid, QNames0) of
                                 true  -> QNames0;
                                 false -> dict:store(QPid, QName, QNames0)
                             end, pmon:monitor(QPid, QMons0)}
                    end, {QNames, pmon:monitor_all(DeliveredQPids, QMons)}, Qs),
    State1 = process_routing_result(RoutingRes, DeliveredQPids,
                                    XName, MsgSeqNo, Message,
                                    State#ch{queue_names    = QNames1,
                                             queue_monitors = QMons1}),
    ?INCR_STATS([{exchange_stats, XName, 1} |
                 [{queue_exchange_stats, {QName, XName}, 1} ||
                     QPid        <- DeliveredQPids,
                     {ok, QName} <- [dict:find(QPid, QNames1)]]],
                publish, State1),
    State1.

process_routing_result(routed,     _,     _, undefined,   _, State) ->
    State;
process_routing_result(routed,    [], XName,  MsgSeqNo,   _, State) ->
    record_confirms([{MsgSeqNo, XName}], State);
process_routing_result(routed, QPids, XName,  MsgSeqNo,   _, State) ->
    State#ch{unconfirmed = dtree:insert(MsgSeqNo, QPids, XName,
                                        State#ch.unconfirmed)};
process_routing_result(unroutable, _, XName,  MsgSeqNo, Msg, State) ->
    ok = basic_return(Msg, State, no_route),
    ?INCR_STATS([{exchange_stats, XName, 1}], return_unroutable, State),
    case MsgSeqNo of
        undefined -> State;
        _         -> record_confirms([{MsgSeqNo, XName}], State)
    end.

send_nacks([], State) ->
    State;
send_nacks(_MXs, State = #ch{state = closing,
                             tx    = none}) -> %% optimisation
    State;
send_nacks(MXs, State = #ch{tx = none}) ->
    coalesce_and_send([MsgSeqNo || {MsgSeqNo, _} <- MXs],
                      fun(MsgSeqNo, Multiple) ->
                              #'basic.nack'{delivery_tag = MsgSeqNo,
                                            multiple     = Multiple}
                      end, State);
send_nacks(_MXs, State = #ch{state = closing}) -> %% optimisation
    State#ch{tx = failed};
send_nacks(_, State) ->
    maybe_complete_tx(State#ch{tx = failed}).

send_confirms(State = #ch{tx = none, confirmed = []}) ->
    State;
send_confirms(State = #ch{tx = none, confirmed = C}) ->
    MsgSeqNos =
        lists:foldl(
          fun ({MsgSeqNo, XName}, MSNs) ->
                  ?INCR_STATS([{exchange_stats, XName, 1}], confirm, State),
                  [MsgSeqNo | MSNs]
          end, [], lists:append(C)),
    send_confirms(MsgSeqNos, State#ch{confirmed = []});
send_confirms(State) ->
    maybe_complete_tx(State).

send_confirms([], State) ->
    State;
send_confirms(_Cs, State = #ch{state = closing}) -> %% optimisation
    State;
send_confirms([MsgSeqNo], State) ->
    ok = send(#'basic.ack'{delivery_tag = MsgSeqNo}, State),
    State;
send_confirms(Cs, State) ->
    coalesce_and_send(Cs, fun(MsgSeqNo, Multiple) ->
                                  #'basic.ack'{delivery_tag = MsgSeqNo,
                                               multiple     = Multiple}
                          end, State).

coalesce_and_send(MsgSeqNos, MkMsgFun, State = #ch{unconfirmed = UC}) ->
    SMsgSeqNos = lists:usort(MsgSeqNos),
    CutOff = case dtree:is_empty(UC) of
                 true  -> lists:last(SMsgSeqNos) + 1;
                 false -> {SeqNo, _XName} = dtree:smallest(UC), SeqNo
             end,
    {Ms, Ss} = lists:splitwith(fun(X) -> X < CutOff end, SMsgSeqNos),
    case Ms of
        [] -> ok;
        _  -> ok = send(MkMsgFun(lists:last(Ms), true), State)
    end,
    [ok = send(MkMsgFun(SeqNo, false), State) || SeqNo <- Ss],
    State.

ack_cons(Tag, Acked, [{Tag, Acks} | L]) -> [{Tag, Acked ++ Acks} | L];
ack_cons(Tag, Acked, Acks)              -> [{Tag, Acked} | Acks].

ack_len(Acks) -> lists:sum([length(L) || {ack, L} <- Acks]).

maybe_complete_tx(State = #ch{tx = {_, _}}) ->
    State;
maybe_complete_tx(State = #ch{unconfirmed = UC}) ->
    case dtree:is_empty(UC) of
        false -> State;
        true  -> complete_tx(State#ch{confirmed = []})
    end.

complete_tx(State = #ch{tx = committing}) ->
    ok = send(#'tx.commit_ok'{}, State),
    State#ch{tx = new_tx()};
complete_tx(State = #ch{tx = failed}) ->
    {noreply, State1} = handle_exception(
                          rabbit_misc:amqp_error(
                            precondition_failed, "partial tx completion", [],
                            'tx.commit'),
                          State),
    State1#ch{tx = new_tx()}.

infos(Items, State) -> [{Item, i(Item, State)} || Item <- Items].

i(pid,            _)                               -> self();
i(connection,     #ch{conn_pid         = ConnPid}) -> ConnPid;
i(number,         #ch{channel          = Channel}) -> Channel;
i(user,           #ch{user             = User})    -> User#user.username;
i(vhost,          #ch{virtual_host     = VHost})   -> VHost;
i(transactional,  #ch{tx               = Tx})      -> Tx =/= none;
i(confirm,        #ch{confirm_enabled  = CE})      -> CE;
i(name,           State)                           -> name(State);
i(consumer_count,          #ch{consumer_mapping = CM})    -> dict:size(CM);
i(messages_unconfirmed,    #ch{unconfirmed = UC})         -> dtree:size(UC);
i(messages_unacknowledged, #ch{unacked_message_q = UAMQ}) -> queue:len(UAMQ);
i(messages_uncommitted,    #ch{tx = {Msgs, _Acks}})       -> queue:len(Msgs);
i(messages_uncommitted,    #ch{})                         -> 0;
i(acks_uncommitted,        #ch{tx = {_Msgs, Acks}})       -> ack_len(Acks);
i(acks_uncommitted,        #ch{})                         -> 0;
i(state,                   #ch{state = running})         -> credit_flow:state();
i(state,                   #ch{state = State})            -> State;
i(prefetch_count, #ch{limiter = Limiter}) ->
    rabbit_limiter:get_prefetch_limit(Limiter);
i(client_flow_blocked, #ch{limiter = Limiter}) ->
    rabbit_limiter:is_blocked(Limiter);
i(Item, _) ->
    throw({bad_argument, Item}).

name(#ch{conn_name = ConnName, channel = Channel}) ->
    list_to_binary(rabbit_misc:format("~s (~p)", [ConnName, Channel])).

incr_stats(Incs, Measure) ->
    [update_measures(Type, Key, Inc, Measure) || {Type, Key, Inc} <- Incs].

update_measures(Type, Key, Inc, Measure) ->
    Measures = case get({Type, Key}) of
                   undefined -> [];
                   D         -> D
               end,
    Cur = case orddict:find(Measure, Measures) of
              error   -> 0;
              {ok, C} -> C
          end,
    put({Type, Key}, orddict:store(Measure, Cur + Inc, Measures)).

emit_stats(State) ->
    emit_stats(State, []).

emit_stats(State, Extra) ->
    Coarse = infos(?STATISTICS_KEYS, State),
    case rabbit_event:stats_level(State, #ch.stats_timer) of
        coarse -> rabbit_event:notify(channel_stats, Extra ++ Coarse);
        fine   -> Fine = [{channel_queue_stats,
                           [{QName, Stats} ||
                               {{queue_stats,       QName}, Stats} <- get()]},
                          {channel_exchange_stats,
                           [{XName, Stats} ||
                               {{exchange_stats,    XName}, Stats} <- get()]},
                          {channel_queue_exchange_stats,
                           [{QX, Stats} ||
                               {{queue_exchange_stats, QX}, Stats} <- get()]}],
                  rabbit_event:notify(channel_stats, Extra ++ Coarse ++ Fine)
    end.

erase_queue_stats(QName) ->
    erase({queue_stats, QName}),
    [erase({queue_exchange_stats, QX}) ||
        {{queue_exchange_stats, QX = {QName0, _}}, _} <- get(),
        QName0 =:= QName].<|MERGE_RESOLUTION|>--- conflicted
+++ resolved
@@ -522,13 +522,6 @@
 check_internal_exchange(_) ->
     ok.
 
-<<<<<<< HEAD
-qbin_to_resource(QueueNameBin, State) ->
-    name_to_resource(queue, QueueNameBin, State).
-
-name_to_resource(Type, NameBin, #ch{virtual_host = VHostPath}) ->
-    rabbit_misc:r(VHostPath, Type, NameBin).
-=======
 check_msg_size(Content) ->
     Size = rabbit_basic:msg_size(Content),
     case Size > ?MAX_MSG_SIZE of
@@ -536,7 +529,12 @@
                                      [Size, ?MAX_MSG_SIZE]);
         false -> ok
     end.
->>>>>>> d3cddfd6
+
+qbin_to_resource(QueueNameBin, State) ->
+    name_to_resource(queue, QueueNameBin, State).
+
+name_to_resource(Type, NameBin, #ch{virtual_host = VHostPath}) ->
+    rabbit_misc:r(VHostPath, Type, NameBin).
 
 expand_queue_name_shortcut(<<>>, #ch{most_recently_declared_queue = <<>>}) ->
     rabbit_misc:protocol_error(
