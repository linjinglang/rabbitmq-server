%% The contents of this file are subject to the Mozilla Public License
%% Version 1.1 (the "License"); you may not use this file except in
%% compliance with the License. You may obtain a copy of the License
%% at http://www.mozilla.org/MPL/
%%
%% Software distributed under the License is distributed on an "AS IS"
%% basis, WITHOUT WARRANTY OF ANY KIND, either express or implied. See
%% the License for the specific language governing rights and
%% limitations under the License.
%%
%% The Original Code is RabbitMQ.
%%
%% The Initial Developer of the Original Code is GoPivotal, Inc.
%% Copyright (c) 2007-2016 Pivotal Software, Inc.  All rights reserved.
%%

-module(rabbit_log).

-export([log/3, log/4]).
-export([debug/1, debug/2, debug/3,
         info/1, info/2, info/3,
         notice/1, notice/2, notice/3,
         warning/1, warning/2, warning/3,
         error/1, error/2, error/3,
         critical/1, critical/2, critical/3,
         alert/1, alert/2, alert/3,
         emergency/1, emergency/2, emergency/3,
         none/1, none/2, none/3]).

-include("rabbit_log.hrl").
%%----------------------------------------------------------------------------

-type category() :: atom().

<<<<<<< HEAD
-spec log(category(), lager:log_level(), string()) -> 'ok'.
-spec log(category(), lager:log_level(), string(), [any()]) -> 'ok'.

-spec debug(string()) -> 'ok'.
-spec debug(string(), [any()]) -> 'ok'.
-spec debug(pid() | [tuple()], string(), [any()]) -> 'ok'.
-spec info(string()) -> 'ok'.
-spec info(string(), [any()]) -> 'ok'.
-spec info(pid() | [tuple()], string(), [any()]) -> 'ok'.
-spec notice(string()) -> 'ok'.
-spec notice(string(), [any()]) -> 'ok'.
-spec notice(pid() | [tuple()], string(), [any()]) -> 'ok'.
-spec warning(string()) -> 'ok'.
-spec warning(string(), [any()]) -> 'ok'.
-spec warning(pid() | [tuple()], string(), [any()]) -> 'ok'.
-spec error(string()) -> 'ok'.
-spec error(string(), [any()]) -> 'ok'.
-spec error(pid() | [tuple()], string(), [any()]) -> 'ok'.
-spec critical(string()) -> 'ok'.
-spec critical(string(), [any()]) -> 'ok'.
-spec critical(pid() | [tuple()], string(), [any()]) -> 'ok'.
-spec alert(string()) -> 'ok'.
-spec alert(string(), [any()]) -> 'ok'.
-spec alert(pid() | [tuple()], string(), [any()]) -> 'ok'.
-spec emergency(string()) -> 'ok'.
-spec emergency(string(), [any()]) -> 'ok'.
-spec emergency(pid() | [tuple()], string(), [any()]) -> 'ok'.
-spec none(string()) -> 'ok'.
-spec none(string(), [any()]) -> 'ok'.
-spec none(pid() | [tuple()], string(), [any()]) -> 'ok'.

=======
>>>>>>> ad04a73e
%%----------------------------------------------------------------------------

-spec log(category(), level(), string()) -> 'ok'.
log(Category, Level, Fmt) -> log(Category, Level, Fmt, []).

-spec log(category(), level(), string(), [any()]) -> 'ok'.
log(Category, Level, Fmt, Args) when is_list(Args) ->
<<<<<<< HEAD
    Sink = case Category of
        default -> ?LAGER_SINK;
        _       -> make_internal_sink_name(Category)
    end,
    lager:log(Sink, Level, self(), Fmt, Args).

make_internal_sink_name(rabbit_log_connection) -> rabbit_log_connection_lager_event;
make_internal_sink_name(rabbit_log_channel) -> rabbit_log_channel_lager_event;
make_internal_sink_name(rabbit_log_mirroring) -> rabbit_log_mirroring_lager_event;
make_internal_sink_name(rabbit_log_queue) -> rabbit_log_queue_lager_event;
make_internal_sink_name(rabbit_log_federation) -> rabbit_log_federation_lager_event;
make_internal_sink_name(Category) ->
    lager_util:make_internal_sink_name(Category).

debug(Format) -> debug(Format, []).
debug(Format, Args) -> debug(self(), Format, Args).
debug(Metadata, Format, Args) ->
    lager:log(?LAGER_SINK, debug, Metadata, Format, Args).

info(Format) -> info(Format, []).
info(Format, Args) -> info(self(), Format, Args).
info(Metadata, Format, Args) ->
    lager:log(?LAGER_SINK, info, Metadata, Format, Args).

notice(Format) -> notice(Format, []).
notice(Format, Args) -> notice(self(), Format, Args).
notice(Metadata, Format, Args) ->
    lager:log(?LAGER_SINK, notice, Metadata, Format, Args).

warning(Format) -> warning(Format, []).
warning(Format, Args) -> warning(self(), Format, Args).
warning(Metadata, Format, Args) ->
    lager:log(?LAGER_SINK, warning, Metadata, Format, Args).

error(Format) -> ?MODULE:error(Format, []).
error(Format, Args) -> ?MODULE:error(self(), Format, Args).
error(Metadata, Format, Args) ->
    lager:log(?LAGER_SINK, error, Metadata, Format, Args).

critical(Format) -> critical(Format, []).
critical(Format, Args) -> critical(self(), Format, Args).
critical(Metadata, Format, Args) ->
    lager:log(?LAGER_SINK, critical, Metadata, Format, Args).

alert(Format) -> alert(Format, []).
alert(Format, Args) -> alert(self(), Format, Args).
alert(Metadata, Format, Args) ->
    lager:log(?LAGER_SINK, alert, Metadata, Format, Args).

emergency(Format) -> emergency(Format, []).
emergency(Format, Args) -> emergency(self(), Format, Args).
emergency(Metadata, Format, Args) ->
    lager:log(?LAGER_SINK, emergency, Metadata, Format, Args).

none(Format) -> none(Format, []).
none(Format, Args) -> none(self(), Format, Args).
none(Metadata, Format, Args) ->
    lager:log(?LAGER_SINK, none, Metadata, Format, Args).
=======
    case level(Level) =< catlevel(Category) of
        false -> ok;
        true  -> F = case Level of
                         debug   -> fun error_logger:info_msg/2;
                         info    -> fun error_logger:info_msg/2;
                         warning -> fun error_logger:warning_msg/2;
                         error   -> fun error_logger:error_msg/2
                     end,
                 with_local_io(fun () -> F(Fmt, Args) end)
    end.

-spec debug(string()) -> 'ok'.
debug(Fmt)         -> log(default, debug,    Fmt).
-spec debug(string(), [any()]) -> 'ok'.
debug(Fmt, Args)   -> log(default, debug,    Fmt, Args).
-spec info(string()) -> 'ok'.
info(Fmt)          -> log(default, info,    Fmt).
-spec info(string(), [any()]) -> 'ok'.
info(Fmt, Args)    -> log(default, info,    Fmt, Args).
-spec warning(string()) -> 'ok'.
warning(Fmt)       -> log(default, warning, Fmt).
-spec warning(string(), [any()]) -> 'ok'.
warning(Fmt, Args) -> log(default, warning, Fmt, Args).
-spec error(string()) -> 'ok'.
error(Fmt)         -> log(default, error,   Fmt).
-spec error(string(), [any()]) -> 'ok'.
error(Fmt, Args)   -> log(default, error,   Fmt, Args).

catlevel(Category) ->
    %% We can get here as part of rabbitmqctl when it is impersonating
    %% a node; in which case the env will not be defined.
    CatLevelList = case application:get_env(rabbit, log_levels) of
                       {ok, L}   -> L;
                       undefined -> []
                   end,
    level(proplists:get_value(Category, CatLevelList, info)).

%%--------------------------------------------------------------------

level(debug)   -> 4;
level(info)    -> 3;
level(warning) -> 2;
level(warn)    -> 2;
level(error)   -> 1;
level(none)    -> 0.

%% Execute Fun using the IO system of the local node (i.e. the node on
%% which the code is executing). Since this is invoked for every log
%% message, we try to avoid unnecessarily churning group_leader/1.
-spec with_local_io(fun (() -> A)) -> A.
with_local_io(Fun) ->
    GL = group_leader(),
    Node = node(),
    case node(GL) of
        Node -> Fun();
        _    -> set_group_leader_to_user_safely(whereis(user)),
                try
                    Fun()
                after
                    group_leader(GL, self())
                end
    end.

set_group_leader_to_user_safely(undefined) ->
    handle_damaged_io_system();
set_group_leader_to_user_safely(User) when is_pid(User) ->
    group_leader(User, self()).

handle_damaged_io_system() ->
    Msg = "Erlang VM I/O system is damaged, restart needed~n",
    io:format(standard_error, Msg, []),
    exit(erlang_vm_restart_needed).
>>>>>>> ad04a73e
<|MERGE_RESOLUTION|>--- conflicted
+++ resolved
@@ -32,10 +32,6 @@
 
 -type category() :: atom().
 
-<<<<<<< HEAD
--spec log(category(), lager:log_level(), string()) -> 'ok'.
--spec log(category(), lager:log_level(), string(), [any()]) -> 'ok'.
-
 -spec debug(string()) -> 'ok'.
 -spec debug(string(), [any()]) -> 'ok'.
 -spec debug(pid() | [tuple()], string(), [any()]) -> 'ok'.
@@ -64,16 +60,13 @@
 -spec none(string(), [any()]) -> 'ok'.
 -spec none(pid() | [tuple()], string(), [any()]) -> 'ok'.
 
-=======
->>>>>>> ad04a73e
 %%----------------------------------------------------------------------------
 
--spec log(category(), level(), string()) -> 'ok'.
+-spec log(category(), lager:log_level(), string()) -> 'ok'.
 log(Category, Level, Fmt) -> log(Category, Level, Fmt, []).
 
--spec log(category(), level(), string(), [any()]) -> 'ok'.
+-spec log(category(), lager:log_level(), string(), [any()]) -> 'ok'.
 log(Category, Level, Fmt, Args) when is_list(Args) ->
-<<<<<<< HEAD
     Sink = case Category of
         default -> ?LAGER_SINK;
         _       -> make_internal_sink_name(Category)
@@ -131,78 +124,4 @@
 none(Format) -> none(Format, []).
 none(Format, Args) -> none(self(), Format, Args).
 none(Metadata, Format, Args) ->
-    lager:log(?LAGER_SINK, none, Metadata, Format, Args).
-=======
-    case level(Level) =< catlevel(Category) of
-        false -> ok;
-        true  -> F = case Level of
-                         debug   -> fun error_logger:info_msg/2;
-                         info    -> fun error_logger:info_msg/2;
-                         warning -> fun error_logger:warning_msg/2;
-                         error   -> fun error_logger:error_msg/2
-                     end,
-                 with_local_io(fun () -> F(Fmt, Args) end)
-    end.
-
--spec debug(string()) -> 'ok'.
-debug(Fmt)         -> log(default, debug,    Fmt).
--spec debug(string(), [any()]) -> 'ok'.
-debug(Fmt, Args)   -> log(default, debug,    Fmt, Args).
--spec info(string()) -> 'ok'.
-info(Fmt)          -> log(default, info,    Fmt).
--spec info(string(), [any()]) -> 'ok'.
-info(Fmt, Args)    -> log(default, info,    Fmt, Args).
--spec warning(string()) -> 'ok'.
-warning(Fmt)       -> log(default, warning, Fmt).
--spec warning(string(), [any()]) -> 'ok'.
-warning(Fmt, Args) -> log(default, warning, Fmt, Args).
--spec error(string()) -> 'ok'.
-error(Fmt)         -> log(default, error,   Fmt).
--spec error(string(), [any()]) -> 'ok'.
-error(Fmt, Args)   -> log(default, error,   Fmt, Args).
-
-catlevel(Category) ->
-    %% We can get here as part of rabbitmqctl when it is impersonating
-    %% a node; in which case the env will not be defined.
-    CatLevelList = case application:get_env(rabbit, log_levels) of
-                       {ok, L}   -> L;
-                       undefined -> []
-                   end,
-    level(proplists:get_value(Category, CatLevelList, info)).
-
-%%--------------------------------------------------------------------
-
-level(debug)   -> 4;
-level(info)    -> 3;
-level(warning) -> 2;
-level(warn)    -> 2;
-level(error)   -> 1;
-level(none)    -> 0.
-
-%% Execute Fun using the IO system of the local node (i.e. the node on
-%% which the code is executing). Since this is invoked for every log
-%% message, we try to avoid unnecessarily churning group_leader/1.
--spec with_local_io(fun (() -> A)) -> A.
-with_local_io(Fun) ->
-    GL = group_leader(),
-    Node = node(),
-    case node(GL) of
-        Node -> Fun();
-        _    -> set_group_leader_to_user_safely(whereis(user)),
-                try
-                    Fun()
-                after
-                    group_leader(GL, self())
-                end
-    end.
-
-set_group_leader_to_user_safely(undefined) ->
-    handle_damaged_io_system();
-set_group_leader_to_user_safely(User) when is_pid(User) ->
-    group_leader(User, self()).
-
-handle_damaged_io_system() ->
-    Msg = "Erlang VM I/O system is damaged, restart needed~n",
-    io:format(standard_error, Msg, []),
-    exit(erlang_vm_restart_needed).
->>>>>>> ad04a73e
+    lager:log(?LAGER_SINK, none, Metadata, Format, Args).