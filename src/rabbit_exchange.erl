%% The contents of this file are subject to the Mozilla Public License
%% Version 1.1 (the "License"); you may not use this file except in
%% compliance with the License. You may obtain a copy of the License
%% at http://www.mozilla.org/MPL/
%%
%% Software distributed under the License is distributed on an "AS IS"
%% basis, WITHOUT WARRANTY OF ANY KIND, either express or implied. See
%% the License for the specific language governing rights and
%% limitations under the License.
%%
%% The Original Code is RabbitMQ.
%%
%% The Initial Developer of the Original Code is VMware, Inc.
%% Copyright (c) 2007-2011 VMware, Inc.  All rights reserved.
%%

-module(rabbit_exchange).
-include("rabbit.hrl").
-include("rabbit_framing.hrl").

<<<<<<< HEAD
-export([recover/0, callback/3, declare/6,
         assert_equivalence/6, assert_args_equivalence/2, check_type/1,
         lookup/1, lookup_or_die/1, list/1,
         info_keys/0, info/1, info/2, info_all/1, info_all/2,
         publish/2, delete/2]).
=======
-export([recover/0, declare/6, lookup/1, lookup_or_die/1, list/1, info_keys/0,
         info/1, info/2, info_all/1, info_all/2, publish/2, delete/2]).
-export([callback/3, serialise_events/1]).
>>>>>>> 4e16d0c2
%% this must be run inside a mnesia tx
-export([maybe_auto_delete/1]).

%%----------------------------------------------------------------------------

-ifdef(use_specs).

-export_type([name/0, type/0]).

-type(name() :: rabbit_types:r('exchange')).
-type(type() :: atom()).
-type(fun_name() :: atom()).

-spec(recover/0 :: () -> 'ok').
-spec(callback/3:: (rabbit_types:exchange(), fun_name(), [any()]) -> 'ok').
-spec(declare/6 ::
        (name(), type(), boolean(), boolean(), boolean(),
         rabbit_framing:amqp_table())
        -> rabbit_types:exchange()).
-spec(check_type/1 ::
        (binary()) -> atom() | rabbit_types:connection_exit()).
-spec(assert_equivalence/6 ::
        (rabbit_types:exchange(), atom(), boolean(), boolean(), boolean(),
         rabbit_framing:amqp_table())
        -> 'ok' | rabbit_types:connection_exit()).
-spec(assert_args_equivalence/2 ::
        (rabbit_types:exchange(), rabbit_framing:amqp_table())
        -> 'ok' | rabbit_types:connection_exit()).
-spec(lookup/1 ::
        (name()) -> rabbit_types:ok(rabbit_types:exchange()) |
                    rabbit_types:error('not_found')).
-spec(lookup_or_die/1 ::
        (name()) -> rabbit_types:exchange() |
                    rabbit_types:channel_exit()).
-spec(list/1 :: (rabbit_types:vhost()) -> [rabbit_types:exchange()]).
-spec(info_keys/0 :: () -> rabbit_types:info_keys()).
-spec(info/1 :: (rabbit_types:exchange()) -> rabbit_types:infos()).
-spec(info/2 ::
        (rabbit_types:exchange(), rabbit_types:info_keys())
        -> rabbit_types:infos()).
-spec(info_all/1 :: (rabbit_types:vhost()) -> [rabbit_types:infos()]).
-spec(info_all/2 ::(rabbit_types:vhost(), rabbit_types:info_keys())
                   -> [rabbit_types:infos()]).
-spec(publish/2 :: (rabbit_types:exchange(), rabbit_types:delivery())
                   -> {rabbit_router:routing_result(), [pid()]}).
-spec(delete/2 ::
        (name(), boolean())-> 'ok' |
                              rabbit_types:error('not_found') |
                              rabbit_types:error('in_use')).
-spec(maybe_auto_delete/1::
        (rabbit_types:exchange())
        -> 'not_deleted' | {'deleted', rabbit_binding:deletions()}).
<<<<<<< HEAD

=======
-spec(callback/3:: (rabbit_types:exchange(), atom(), [any()]) -> 'ok').
-spec(serialise_events/1:: (rabbit_types:exchange()) -> boolean()).
>>>>>>> 4e16d0c2
-endif.

%%----------------------------------------------------------------------------

-define(INFO_KEYS, [name, type, durable, auto_delete, internal, arguments]).

recover() ->
    Xs = rabbit_misc:table_fold(
           fun (X, Acc) ->
                   ok = mnesia:write(rabbit_exchange, X, write),
                   [X | Acc]
           end, [], rabbit_durable_exchange),
    Bs = rabbit_binding:recover(),
    recover_with_bindings(
      lists:keysort(#binding.source, Bs),
      lists:keysort(#exchange.name, Xs), []).

recover_with_bindings([B = #binding{source = XName} | Rest],
                      Xs = [#exchange{name = XName} | _],
                      Bindings) ->
    recover_with_bindings(Rest, Xs, [B | Bindings]);
recover_with_bindings(Bs, [X = #exchange{type = Type} | Xs], Bindings) ->
    (type_to_module(Type)):recover(X, Bindings),
    recover_with_bindings(Bs, Xs, []);
recover_with_bindings([], [], []) ->
    ok.

callback(#exchange{type = XType}, Fun, Args) ->
    apply(type_to_module(XType), Fun, Args).

declare(XName, Type, Durable, AutoDelete, Internal, Args) ->
    X = #exchange{name        = XName,
                  type        = Type,
                  durable     = Durable,
                  auto_delete = AutoDelete,
                  internal    = Internal,
                  arguments   = Args},
    %% We want to upset things if it isn't ok
    ok = (type_to_module(Type)):validate(X),
    rabbit_misc:execute_mnesia_transaction(
      fun () ->
              case mnesia:wread({rabbit_exchange, XName}) of
                  [] ->
                      ok = mnesia:write(rabbit_exchange, X, write),
                      ok = case Durable of
                               true  -> mnesia:write(rabbit_durable_exchange,
                                                     X, write);
                               false -> ok
                           end,
                      {new, X};
                  [ExistingX] ->
                      {existing, ExistingX}
              end
      end,
      fun ({new, Exchange}, Tx) ->
<<<<<<< HEAD
              ok = (type_to_module(Type)):create(Tx, Exchange),
=======
              S = case Tx of
                      true  -> transaction;
                      false -> case serialise_events(Exchange) of
                                   true  -> 0;
                                   false -> none
                               end
                  end,
              callback(Exchange, create, [S, Exchange]),
>>>>>>> 4e16d0c2
              rabbit_event:notify_if(not Tx, exchange_created, info(Exchange)),
              Exchange;
          ({existing, Exchange}, _Tx) ->
              Exchange;
          (Err, _Tx) ->
              Err
      end).

%% Used with atoms from records; e.g., the type is expected to exist.
type_to_module(T) ->
    {ok, Module} = rabbit_registry:lookup_module(exchange, T),
    Module.

%% Used with binaries sent over the wire; the type may not exist.
check_type(TypeBin) ->
    case rabbit_registry:binary_to_type(TypeBin) of
        {error, not_found} ->
            rabbit_misc:protocol_error(
              command_invalid, "unknown exchange type '~s'", [TypeBin]);
        T ->
            case rabbit_registry:lookup_module(exchange, T) of
                {error, not_found} -> rabbit_misc:protocol_error(
                                        command_invalid,
                                        "invalid exchange type '~s'", [T]);
                {ok, _Module}      -> T
            end
    end.

assert_equivalence(X = #exchange{ durable     = Durable,
                                  auto_delete = AutoDelete,
                                  internal    = Internal,
                                  type        = Type},
                   Type, Durable, AutoDelete, Internal, RequiredArgs) ->
    (type_to_module(Type)):assert_args_equivalence(X, RequiredArgs);
assert_equivalence(#exchange{ name = Name },
                   _Type, _Durable, _Internal, _AutoDelete, _Args) ->
    rabbit_misc:protocol_error(
      precondition_failed,
      "cannot redeclare ~s with different type, durable, "
      "internal or autodelete value",
      [rabbit_misc:rs(Name)]).

assert_args_equivalence(#exchange{ name = Name, arguments = Args },
                        RequiredArgs) ->
    %% The spec says "Arguments are compared for semantic
    %% equivalence".  The only arg we care about is
    %% "alternate-exchange".
    rabbit_misc:assert_args_equivalence(Args, RequiredArgs, Name,
                                        [<<"alternate-exchange">>]).

lookup(Name) ->
    rabbit_misc:dirty_read({rabbit_exchange, Name}).

lookup_or_die(Name) ->
    case lookup(Name) of
        {ok, X}            -> X;
        {error, not_found} -> rabbit_misc:not_found(Name)
    end.

list(VHostPath) ->
    mnesia:dirty_match_object(
      rabbit_exchange,
      #exchange{name = rabbit_misc:r(VHostPath, exchange), _ = '_'}).

info_keys() -> ?INFO_KEYS.

map(VHostPath, F) ->
    %% TODO: there is scope for optimisation here, e.g. using a
    %% cursor, parallelising the function invocation
    lists:map(F, list(VHostPath)).

infos(Items, X) -> [{Item, i(Item, X)} || Item <- Items].

i(name,        #exchange{name        = Name})       -> Name;
i(type,        #exchange{type        = Type})       -> Type;
i(durable,     #exchange{durable     = Durable})    -> Durable;
i(auto_delete, #exchange{auto_delete = AutoDelete}) -> AutoDelete;
i(internal,    #exchange{internal    = Internal})   -> Internal;
i(arguments,   #exchange{arguments   = Arguments})  -> Arguments;
i(Item, _) -> throw({bad_argument, Item}).

info(X = #exchange{}) -> infos(?INFO_KEYS, X).

info(X = #exchange{}, Items) -> infos(Items, X).

info_all(VHostPath) -> map(VHostPath, fun (X) -> info(X) end).

info_all(VHostPath, Items) -> map(VHostPath, fun (X) -> info(X, Items) end).

publish(X = #exchange{name = XName}, Delivery) ->
    rabbit_router:deliver(
      route(Delivery, {queue:from_list([X]), XName, []}),
      Delivery).

route(Delivery, {WorkList, SeenXs, QNames}) ->
    case queue:out(WorkList) of
        {empty, _WorkList} ->
            lists:usort(QNames);
        {{value, X = #exchange{type = Type}}, WorkList1} ->
            DstNames = process_alternate(
                         X, ((type_to_module(Type)):route(X, Delivery))),
            route(Delivery,
                  lists:foldl(fun process_route/2, {WorkList1, SeenXs, QNames},
                              DstNames))
    end.

process_alternate(#exchange{name = XName, arguments = Args}, []) ->
    case rabbit_misc:r_arg(XName, exchange, Args, <<"alternate-exchange">>) of
        undefined -> [];
        AName     -> [AName]
    end;
process_alternate(_X, Results) ->
    Results.

process_route(#resource{kind = exchange} = XName,
              {_WorkList, XName, _QNames} = Acc) ->
    Acc;
process_route(#resource{kind = exchange} = XName,
              {WorkList, #resource{kind = exchange} = SeenX, QNames}) ->
    {case lookup(XName) of
         {ok, X}            -> queue:in(X, WorkList);
         {error, not_found} -> WorkList
     end, gb_sets:from_list([SeenX, XName]), QNames};
process_route(#resource{kind = exchange} = XName,
              {WorkList, SeenXs, QNames} = Acc) ->
    case gb_sets:is_element(XName, SeenXs) of
        true  -> Acc;
        false -> {case lookup(XName) of
                      {ok, X}            -> queue:in(X, WorkList);
                      {error, not_found} -> WorkList
                  end, gb_sets:add_element(XName, SeenXs), QNames}
    end;
process_route(#resource{kind = queue} = QName,
              {WorkList, SeenXs, QNames}) ->
    {WorkList, SeenXs, [QName | QNames]}.

call_with_exchange(XName, Fun) ->
    rabbit_misc:execute_mnesia_tx_with_tail(
      fun () -> case mnesia:read({rabbit_exchange, XName}) of
                    []  -> rabbit_misc:const({error, not_found});
                    [X] -> Fun(X)
                end
      end).

delete(XName, IfUnused) ->
    delete0(XName, case IfUnused of
                       true  -> fun conditional_delete/1;
                       false -> fun unconditional_delete/1
                   end).

delete0(XName, Fun) ->
    call_with_exchange(
      XName,
      fun (X) ->
              case Fun(X) of
                  {deleted, X, Bs, Deletions} ->
                      rabbit_binding:process_deletions(
                        rabbit_binding:add_deletion(
                          XName, {X, deleted, Bs}, Deletions));
                  {error, _InUseOrNotFound} = E ->
                      rabbit_misc:const(E)
              end
      end).

maybe_auto_delete(#exchange{auto_delete = false}) ->
    not_deleted;
maybe_auto_delete(#exchange{auto_delete = true} = X) ->
    case conditional_delete(X) of
        {error, in_use}             -> not_deleted;
        {deleted, X, [], Deletions} -> {deleted, Deletions}
    end.

<<<<<<< HEAD
=======
callback(#exchange{type = XType}, Fun, Args) ->
    apply(type_to_module(XType), Fun, Args).

serialise_events(#exchange{type = XType}) ->
    apply(type_to_module(XType), serialise_events, []).

>>>>>>> 4e16d0c2
conditional_delete(X = #exchange{name = XName}) ->
    case rabbit_binding:has_for_source(XName) of
        false  -> unconditional_delete(X);
        true   -> {error, in_use}
    end.

unconditional_delete(X = #exchange{name = XName}) ->
    ok = mnesia:delete({rabbit_durable_exchange, XName}),
    ok = mnesia:delete({rabbit_exchange, XName}),
    ok = mnesia:delete({rabbit_exchange_serial, XName}),
    Bindings = rabbit_binding:remove_for_source(XName),
    {deleted, X, Bindings, rabbit_binding:remove_for_destination(XName)}.<|MERGE_RESOLUTION|>--- conflicted
+++ resolved
@@ -18,17 +18,11 @@
 -include("rabbit.hrl").
 -include("rabbit_framing.hrl").
 
-<<<<<<< HEAD
 -export([recover/0, callback/3, declare/6,
          assert_equivalence/6, assert_args_equivalence/2, check_type/1,
          lookup/1, lookup_or_die/1, list/1,
          info_keys/0, info/1, info/2, info_all/1, info_all/2,
-         publish/2, delete/2]).
-=======
--export([recover/0, declare/6, lookup/1, lookup_or_die/1, list/1, info_keys/0,
-         info/1, info/2, info_all/1, info_all/2, publish/2, delete/2]).
--export([callback/3, serialise_events/1]).
->>>>>>> 4e16d0c2
+         publish/2, delete/2, serialise_events/1]).
 %% this must be run inside a mnesia tx
 -export([maybe_auto_delete/1]).
 
@@ -78,15 +72,10 @@
         (name(), boolean())-> 'ok' |
                               rabbit_types:error('not_found') |
                               rabbit_types:error('in_use')).
+-spec(serialise_events/1:: (rabbit_types:exchange()) -> boolean()).
 -spec(maybe_auto_delete/1::
         (rabbit_types:exchange())
         -> 'not_deleted' | {'deleted', rabbit_binding:deletions()}).
-<<<<<<< HEAD
-
-=======
--spec(callback/3:: (rabbit_types:exchange(), atom(), [any()]) -> 'ok').
--spec(serialise_events/1:: (rabbit_types:exchange()) -> boolean()).
->>>>>>> 4e16d0c2
 -endif.
 
 %%----------------------------------------------------------------------------
@@ -142,9 +131,6 @@
               end
       end,
       fun ({new, Exchange}, Tx) ->
-<<<<<<< HEAD
-              ok = (type_to_module(Type)):create(Tx, Exchange),
-=======
               S = case Tx of
                       true  -> transaction;
                       false -> case serialise_events(Exchange) of
@@ -152,8 +138,7 @@
                                    false -> none
                                end
                   end,
-              callback(Exchange, create, [S, Exchange]),
->>>>>>> 4e16d0c2
+              ok = (type_to_module(Type)):create(Tx, Exchange),
               rabbit_event:notify_if(not Tx, exchange_created, info(Exchange)),
               Exchange;
           ({existing, Exchange}, _Tx) ->
@@ -318,6 +303,9 @@
               end
       end).
 
+serialise_events(#exchange{type = XType}) ->
+    apply(type_to_module(XType), serialise_events, []).
+
 maybe_auto_delete(#exchange{auto_delete = false}) ->
     not_deleted;
 maybe_auto_delete(#exchange{auto_delete = true} = X) ->
@@ -326,15 +314,6 @@
         {deleted, X, [], Deletions} -> {deleted, Deletions}
     end.
 
-<<<<<<< HEAD
-=======
-callback(#exchange{type = XType}, Fun, Args) ->
-    apply(type_to_module(XType), Fun, Args).
-
-serialise_events(#exchange{type = XType}) ->
-    apply(type_to_module(XType), serialise_events, []).
-
->>>>>>> 4e16d0c2
 conditional_delete(X = #exchange{name = XName}) ->
     case rabbit_binding:has_for_source(XName) of
         false  -> unconditional_delete(X);
