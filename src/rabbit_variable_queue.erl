--- conflicted
+++ resolved
@@ -16,15 +16,9 @@
 
 -module(rabbit_variable_queue).
 
-<<<<<<< HEAD
--export([init/2, terminate/1, delete_and_terminate/1,
-         purge/1, publish/4, publish_delivered/5, fetch/2, ack/2,
-         tx_publish/5, tx_ack/3, tx_rollback/2, tx_commit/4,
-=======
--export([init/5, terminate/1, delete_and_terminate/1,
-         purge/1, publish/3, publish_delivered/4, drain_confirmed/1,
-         fetch/2, ack/2, tx_publish/4, tx_ack/3, tx_rollback/2, tx_commit/4,
->>>>>>> f4faaa8b
+-export([init/4, terminate/1, delete_and_terminate/1,
+         purge/1, publish/4, publish_delivered/5, drain_confirmed/1,
+         fetch/2, ack/2, tx_publish/5, tx_ack/3, tx_rollback/2, tx_commit/4,
          requeue/3, len/1, is_empty/1, dropwhile/2,
          set_ram_duration_target/2, ram_duration/1,
          needs_idle_timeout/1, idle_timeout/1, handle_pre_hibernate/1,
@@ -33,11 +27,7 @@
 -export([start/1, stop/0]).
 
 %% exported for testing only
-<<<<<<< HEAD
--export([start_msg_store/2, stop_msg_store/0, init/4]).
-=======
--export([start_msg_store/2, stop_msg_store/0, init/7]).
->>>>>>> f4faaa8b
+-export([start_msg_store/2, stop_msg_store/0, init/6]).
 
 %%----------------------------------------------------------------------------
 %% Definitions:
@@ -415,25 +405,15 @@
     ok = rabbit_sup:stop_child(?PERSISTENT_MSG_STORE),
     ok = rabbit_sup:stop_child(?TRANSIENT_MSG_STORE).
 
-<<<<<<< HEAD
-init(Queue, Recover) ->
-    Self = self(),
-    init(Queue, Recover,
-=======
-init(QueueName, IsDurable, Recover, AsyncCallback, SyncCallback) ->
-    init(QueueName, IsDurable, Recover, AsyncCallback, SyncCallback,
->>>>>>> f4faaa8b
+init(Queue, Recover, AsyncCallback, SyncCallback) ->
+    init(Queue, Recover, AsyncCallback, SyncCallback,
          fun (MsgIds, ActionTaken) ->
                  msgs_written_to_disk(AsyncCallback, MsgIds, ActionTaken)
          end,
          fun (MsgIds) -> msg_indices_written_to_disk(AsyncCallback, MsgIds) end).
 
-<<<<<<< HEAD
 init(#amqqueue { name = QueueName, durable = IsDurable }, false,
-=======
-init(QueueName, IsDurable, false, AsyncCallback, SyncCallback,
->>>>>>> f4faaa8b
-     MsgOnDiskFun, MsgIdxOnDiskFun) ->
+     AsyncCallback, SyncCallback, MsgOnDiskFun, MsgIdxOnDiskFun) ->
     IndexState = rabbit_queue_index:init(QueueName, MsgIdxOnDiskFun),
     init(IsDurable, IndexState, 0, [], AsyncCallback, SyncCallback,
          case IsDurable of
@@ -443,12 +423,8 @@
          end,
          msg_store_client_init(?TRANSIENT_MSG_STORE, undefined, AsyncCallback));
 
-<<<<<<< HEAD
-init(#amqqueue { name = QueueName }, true,
-=======
-init(QueueName, true, true, AsyncCallback, SyncCallback,
->>>>>>> f4faaa8b
-     MsgOnDiskFun, MsgIdxOnDiskFun) ->
+init(#amqqueue { name = QueueName, durable = true }, true,
+     AsyncCallback, SyncCallback, MsgOnDiskFun, MsgIdxOnDiskFun) ->
     Terms = rabbit_queue_index:shutdown_terms(QueueName),
     {PRef, TRef, Terms1} =
         case [persistent_ref, transient_ref] -- proplists:get_keys(Terms) of
@@ -544,11 +520,8 @@
 
 publish_delivered(false, #basic_message { id = MsgId },
                   #message_properties { needs_confirming = NeedsConfirming },
-<<<<<<< HEAD
-                  _ChPid, State = #vqstate { len = 0 }) ->
-=======
-                  State = #vqstate { async_callback = Callback, len = 0 }) ->
->>>>>>> f4faaa8b
+                  _ChPid, State = #vqstate { async_callback = Callback,
+                                             len = 0 }) ->
     case NeedsConfirming of
         true  -> blind_confirm(Callback, gb_sets:singleton(MsgId));
         false -> ok
@@ -558,14 +531,13 @@
                                                id = MsgId },
                   MsgProps = #message_properties {
                     needs_confirming = NeedsConfirming },
-                  _ChPid,
-                  State = #vqstate { len              = 0,
-                                     next_seq_id      = SeqId,
-                                     out_counter      = OutCount,
-                                     in_counter       = InCount,
-                                     persistent_count = PCount,
-                                     durable          = IsDurable,
-                                     unconfirmed      = UC }) ->
+                  _ChPid, State = #vqstate { len              = 0,
+                                             next_seq_id      = SeqId,
+                                             out_counter      = OutCount,
+                                             in_counter       = InCount,
+                                             persistent_count = PCount,
+                                             durable          = IsDurable,
+                                             unconfirmed      = UC }) ->
     IsPersistent1 = IsDurable andalso IsPersistent,
     MsgStatus = (msg_status(IsPersistent1, SeqId, Msg, MsgProps))
         #msg_status { is_delivered = true },
@@ -909,7 +881,7 @@
       {avg_ack_egress_rate , AvgAckEgressRate} ].
 
 invoke(?MODULE, Fun, State) ->
-    Fun(State).
+    Fun(?MODULE, State).
 
 validate_message(_Msg, State) -> {valid, State}.
 
@@ -987,8 +959,8 @@
 
 msg_store_client_init(MsgStore, Ref, MsgOnDiskFun, Callback) ->
     CloseFDsFun = msg_store_close_fds_fun(MsgStore =:= ?PERSISTENT_MSG_STORE),
-    rabbit_msg_store:client_init(
-      MsgStore, Ref, MsgOnDiskFun, fun () -> Callback(CloseFDsFun) end).
+    rabbit_msg_store:client_init(MsgStore, Ref, MsgOnDiskFun,
+                                 fun () -> Callback(?MODULE, CloseFDsFun) end).
 
 msg_store_write(MSCState, IsPersistent, MsgId, Msg) ->
     with_immutable_msg_store_state(
@@ -1021,21 +993,9 @@
       fun (MSCState1) -> rabbit_msg_store:close_all_indicated(MSCState1) end).
 
 msg_store_close_fds_fun(IsPersistent) ->
-<<<<<<< HEAD
-    Self = self(),
-    fun () ->
-            rabbit_amqqueue:maybe_run_queue_via_backing_queue_async(
-              Self, ?MODULE,
-              fun (State = #vqstate { msg_store_clients = MSCState }) ->
-                      {ok, MSCState1} =
-                          msg_store_close_fds(MSCState, IsPersistent),
-                      {[], State #vqstate { msg_store_clients = MSCState1 }}
-              end)
-=======
-    fun (State = #vqstate { msg_store_clients = MSCState }) ->
+    fun (?MODULE, State = #vqstate { msg_store_clients = MSCState }) ->
             {ok, MSCState1} = msg_store_close_fds(MSCState, IsPersistent),
             State #vqstate { msg_store_clients = MSCState1 }
->>>>>>> f4faaa8b
     end.
 
 maybe_write_delivered(false, _SeqId, IndexState) ->
@@ -1177,31 +1137,15 @@
              avg_ingress = 0.0,
              timestamp   = Timestamp }.
 
-<<<<<<< HEAD
-msg_store_callback(PersistentMsgIds, Pubs, AckTags, Fun, MsgPropsFun) ->
-    Self = self(),
-    F = fun () -> rabbit_amqqueue:maybe_run_queue_via_backing_queue(
-                    Self, ?MODULE,
-                    fun (StateN) -> {[], tx_commit_post_msg_store(
-                                           true, Pubs, AckTags,
-                                           Fun, MsgPropsFun, StateN)}
-                    end)
-        end,
-    fun () -> spawn(fun () -> ok = rabbit_misc:with_exit_handler(
-                                     fun () -> remove_persistent_messages(
-                                                 PersistentMsgIds)
-                                     end, F)
-                    end)
-=======
 msg_store_callback(PersistentMsgIds, Pubs, AckTags, Fun, MsgPropsFun,
                    AsyncCallback, SyncCallback) ->
-    case SyncCallback(fun (StateN) ->
+    case SyncCallback(?MODULE,
+                      fun (?MODULE, StateN) ->
                               tx_commit_post_msg_store(true, Pubs, AckTags,
                                                        Fun, MsgPropsFun, StateN)
                       end) of
         ok    -> ok;
         error -> remove_persistent_messages(PersistentMsgIds, AsyncCallback)
->>>>>>> f4faaa8b
     end.
 
 remove_persistent_messages(MsgIds, AsyncCallback) ->
@@ -1521,51 +1465,17 @@
     %% subtraction.
     not (gb_sets:is_empty(UC) orelse gb_sets:is_subset(UC, MIOD)).
 
-<<<<<<< HEAD
-msgs_confirmed(MsgIdSet, State) ->
-    {gb_sets:to_list(MsgIdSet), remove_confirms(MsgIdSet, State)}.
-
-blind_confirm(QPid, MsgIdSet) ->
-    rabbit_amqqueue:maybe_run_queue_via_backing_queue_async(
-      QPid, ?MODULE, fun (State) -> msgs_confirmed(MsgIdSet, State) end).
-
-msgs_written_to_disk(QPid, MsgIdSet, removed) ->
-    blind_confirm(QPid, MsgIdSet);
-msgs_written_to_disk(QPid, MsgIdSet, written) ->
-    rabbit_amqqueue:maybe_run_queue_via_backing_queue_async(
-      QPid, ?MODULE,
-      fun (State = #vqstate { msgs_on_disk        = MOD,
-                              msg_indices_on_disk = MIOD,
-                              unconfirmed         = UC }) ->
-              msgs_confirmed(gb_sets:intersection(MsgIdSet, MIOD),
-                             State #vqstate {
-                               msgs_on_disk =
-                                   gb_sets:union(
-                                     MOD, gb_sets:intersection(UC, MsgIdSet)) })
-      end).
-
-msg_indices_written_to_disk(QPid, MsgIdSet) ->
-    rabbit_amqqueue:maybe_run_queue_via_backing_queue_async(
-      QPid, ?MODULE,
-      fun (State = #vqstate { msgs_on_disk        = MOD,
-                              msg_indices_on_disk = MIOD,
-                              unconfirmed         = UC }) ->
-              msgs_confirmed(gb_sets:intersection(MsgIdSet, MOD),
-                             State #vqstate {
-                               msg_indices_on_disk =
-                                   gb_sets:union(
-                                     MIOD, gb_sets:intersection(UC, MsgIdSet)) })
-      end).
-=======
 blind_confirm(Callback, MsgIdSet) ->
-    Callback(fun (State) -> record_confirms(MsgIdSet, State) end).
+    Callback(?MODULE,
+             fun (?MODULE, State) -> record_confirms(MsgIdSet, State) end).
 
 msgs_written_to_disk(Callback, MsgIdSet, removed) ->
     blind_confirm(Callback, MsgIdSet);
 msgs_written_to_disk(Callback, MsgIdSet, written) ->
-    Callback(fun (State = #vqstate { msgs_on_disk        = MOD,
-                                     msg_indices_on_disk = MIOD,
-                                     unconfirmed         = UC }) ->
+    Callback(?MODULE,
+             fun (?MODULE, State = #vqstate { msgs_on_disk        = MOD,
+                                              msg_indices_on_disk = MIOD,
+                                              unconfirmed         = UC }) ->
                      Confirmed = gb_sets:intersection(UC, MsgIdSet),
                      record_confirms(gb_sets:intersection(MsgIdSet, MIOD),
                                      State #vqstate {
@@ -1574,16 +1484,16 @@
              end).
 
 msg_indices_written_to_disk(Callback, MsgIdSet) ->
-    Callback(fun (State = #vqstate { msgs_on_disk        = MOD,
-                                     msg_indices_on_disk = MIOD,
-                                     unconfirmed         = UC }) ->
+    Callback(?MODULE,
+             fun (?MODULE, State = #vqstate { msgs_on_disk        = MOD,
+                                              msg_indices_on_disk = MIOD,
+                                              unconfirmed         = UC }) ->
                      Confirmed = gb_sets:intersection(UC, MsgIdSet),
                      record_confirms(gb_sets:intersection(MsgIdSet, MOD),
                                      State #vqstate {
                                        msg_indices_on_disk =
                                            gb_sets:union(MIOD, Confirmed) })
              end).
->>>>>>> f4faaa8b
 
 %%----------------------------------------------------------------------------
 %% Phase changes
