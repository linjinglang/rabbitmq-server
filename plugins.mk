# This is the list of Tier-1 plugins shipped with a release.
#
# IMPORTANT: This list is overriden in the server-release Concourse
# pipeline: Concourse takes all tested plugins and put them in the
# release. So if you want to add or remove a plugin to the distribution,
# you need to update the server-release pipeline!

PLUGINS := rabbitmq_amqp1_0 \
	   rabbitmq_auth_backend_cache \
	   rabbitmq_auth_backend_http \
	   rabbitmq_auth_backend_ldap \
	   rabbitmq_auth_mechanism_ssl \
	   rabbitmq_consistent_hash_exchange \
	   rabbitmq_event_exchange \
	   rabbitmq_federation \
	   rabbitmq_federation_management \
	   rabbitmq_jms_topic_exchange \
	   rabbitmq_management \
	   rabbitmq_management_agent \
	   rabbitmq_mqtt \
<<<<<<< HEAD
	   rabbitmq_peer_discovery_common \
	   rabbitmq_peer_discovery_aws \
	   rabbitmq_peer_discovery_k8s \
	   rabbitmq_peer_discovery_consul \
	   rabbitmq_peer_discovery_etcd \
=======
	   rabbitmq_random_exchange \
>>>>>>> 44e56507
	   rabbitmq_recent_history_exchange \
	   rabbitmq_sharding \
	   rabbitmq_shovel \
	   rabbitmq_shovel_management \
	   rabbitmq_stomp \
	   rabbitmq_top \
	   rabbitmq_tracing \
	   rabbitmq_trust_store \
	   rabbitmq_web_dispatch \
	   rabbitmq_web_mqtt \
	   rabbitmq_web_mqtt_examples \
	   rabbitmq_web_stomp \
	   rabbitmq_web_stomp_examples<|MERGE_RESOLUTION|>--- conflicted
+++ resolved
@@ -18,15 +18,12 @@
 	   rabbitmq_management \
 	   rabbitmq_management_agent \
 	   rabbitmq_mqtt \
-<<<<<<< HEAD
 	   rabbitmq_peer_discovery_common \
 	   rabbitmq_peer_discovery_aws \
 	   rabbitmq_peer_discovery_k8s \
 	   rabbitmq_peer_discovery_consul \
 	   rabbitmq_peer_discovery_etcd \
-=======
 	   rabbitmq_random_exchange \
->>>>>>> 44e56507
 	   rabbitmq_recent_history_exchange \
 	   rabbitmq_sharding \
 	   rabbitmq_shovel \
